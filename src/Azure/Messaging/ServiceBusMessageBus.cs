--- conflicted
+++ resolved
@@ -66,11 +66,7 @@
             return _topicClient.SendAsync(brokeredMessage);
         }
 
-<<<<<<< HEAD
-        public Task SubscribeAsync<T>(Func<T, CancellationToken, Task> handler, CancellationToken cancellationToken = new CancellationToken()) where T : class {
-=======
         public void Subscribe<T>(Func<T, CancellationToken, Task> handler, CancellationToken cancellationToken = new CancellationToken()) where T : class {
->>>>>>> 108104fe
             _subscribers.Add(new Subscriber {
                 Type = typeof(T),
                 Action = async m => {
@@ -80,11 +76,6 @@
                     await handler((T)m, cancellationToken).AnyContext();
                 }
             }, cancellationToken);
-<<<<<<< HEAD
-
-            return TaskHelper.Completed();
-=======
->>>>>>> 108104fe
         }
 
         private class Subscriber {
