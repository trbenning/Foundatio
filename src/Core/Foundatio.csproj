--- conflicted
+++ resolved
@@ -1,281 +1,145 @@
-<<<<<<< HEAD
-﻿<?xml version="1.0" encoding="utf-8"?>
-<Project ToolsVersion="12.0" DefaultTargets="Build" xmlns="http://schemas.microsoft.com/developer/msbuild/2003">
-  <Import Project="$(MSBuildExtensionsPath)\$(MSBuildToolsVersion)\Microsoft.Common.props" Condition="Exists('$(MSBuildExtensionsPath)\$(MSBuildToolsVersion)\Microsoft.Common.props')" />
-  <PropertyGroup>
-    <Configuration Condition=" '$(Configuration)' == '' ">Debug</Configuration>
-    <Platform Condition=" '$(Platform)' == '' ">AnyCPU</Platform>
-    <ProjectGuid>{F5B6C2B5-485F-4A4B-8E00-D5F77676CD6E}</ProjectGuid>
-    <OutputType>Library</OutputType>
-    <AppDesignerFolder>Properties</AppDesignerFolder>
-    <RootNamespace>Foundatio</RootNamespace>
-    <AssemblyName>Foundatio</AssemblyName>
-    <TargetFrameworkVersion>v4.5</TargetFrameworkVersion>
-    <FileAlignment>512</FileAlignment>
-  </PropertyGroup>
-  <PropertyGroup Condition=" '$(Configuration)|$(Platform)' == 'Debug|AnyCPU' ">
-    <DebugSymbols>true</DebugSymbols>
-    <DebugType>full</DebugType>
-    <Optimize>false</Optimize>
-    <OutputPath>bin\Debug\</OutputPath>
-    <DefineConstants>DEBUG;TRACE</DefineConstants>
-    <ErrorReport>prompt</ErrorReport>
-    <WarningLevel>4</WarningLevel>
-  </PropertyGroup>
-  <PropertyGroup Condition=" '$(Configuration)|$(Platform)' == 'Release|AnyCPU' ">
-    <DebugType>pdbonly</DebugType>
-    <Optimize>true</Optimize>
-    <OutputPath>bin\Release\</OutputPath>
-    <DefineConstants>TRACE</DefineConstants>
-    <ErrorReport>prompt</ErrorReport>
-    <WarningLevel>4</WarningLevel>
-  </PropertyGroup>
-  <ItemGroup>
-    <Reference Include="Newtonsoft.Json, Version=7.0.0.0, Culture=neutral, PublicKeyToken=30ad4fe6b2a6aeed, processorArchitecture=MSIL">
-      <HintPath>..\..\packages\Newtonsoft.Json.7.0.1\lib\net45\Newtonsoft.Json.dll</HintPath>
-      <Private>True</Private>
-    </Reference>
-    <Reference Include="Nito.AsyncEx">
-      <HintPath>..\..\packages\Nito.AsyncEx.3.0.0\lib\net45\Nito.AsyncEx.dll</HintPath>
-    </Reference>
-    <Reference Include="Nito.AsyncEx.Concurrent">
-      <HintPath>..\..\packages\Nito.AsyncEx.3.0.0\lib\net45\Nito.AsyncEx.Concurrent.dll</HintPath>
-    </Reference>
-    <Reference Include="Nito.AsyncEx.Enlightenment">
-      <HintPath>..\..\packages\Nito.AsyncEx.3.0.0\lib\net45\Nito.AsyncEx.Enlightenment.dll</HintPath>
-    </Reference>
-    <Reference Include="System" />
-    <Reference Include="System.Core" />
-    <Reference Include="Microsoft.CSharp" />
-    <Reference Include="System.Data" />
-    <Reference Include="System.Runtime.Serialization" />
-  </ItemGroup>
-  <ItemGroup>
-    <Compile Include="Caching\CacheValue.cs" />
-    <Compile Include="Caching\HybridCacheClient.cs" />
-    <Compile Include="Caching\ICacheClient.cs" />
-    <Compile Include="Caching\InMemoryCacheClient.cs" />
-    <Compile Include="Caching\NullCacheClient.cs" />
-    <Compile Include="Caching\ScopedCacheClient.cs" />
-    <Compile Include="Extensions\ConcurrentQueueExtensions.cs" />
-    <Compile Include="Extensions\EnumerableExtensions.cs" />
-    <Compile Include="Extensions\ExceptionExtensions.cs" />
-    <Compile Include="Extensions\NumberExtensions.cs" />
-    <Compile Include="Extensions\ObjectExtensions.cs" />
-    <Compile Include="Extensions\StringExtensions.cs" />
-    <Compile Include="Extensions\TaskExtensions.cs" />
-    <Compile Include="Extensions\TaskFactoryExtensions.cs" />
-    <Compile Include="Extensions\DateTimeExtensions.cs" />
-    <Compile Include="Extensions\TypeExtensions.cs" />
-    <Compile Include="Jobs\JobBase.cs" />
-    <Compile Include="Jobs\JobResult.cs" />
-    <Compile Include="Jobs\JobRunner.cs" />
-    <Compile Include="Jobs\WorkItemJob\WorkItemContext.cs" />
-    <Compile Include="Jobs\WorkItemJob\WorkItemData.cs" />
-    <Compile Include="Jobs\WorkItemJob\WorkItemHandlers.cs" />
-    <Compile Include="Jobs\WorkItemJob\WorkItemQueueExtensions.cs" />
-    <Compile Include="Jobs\WorkItemJob\WorkItemJob.cs" />
-    <Compile Include="Jobs\WorkItemJob\WorkItemStatus.cs" />
-    <Compile Include="Jobs\QueueProcessorJobBase.cs" />
-    <Compile Include="Jobs\ShutdownEventCatcher.cs" />
-    <Compile Include="Lock\CacheLockProvider.cs" />
-    <Compile Include="Lock\DisposableLock.cs" />
-    <Compile Include="Lock\ILockProvider.cs" />
-    <Compile Include="Extensions\LockProviderExtensions.cs" />
-    <Compile Include="Lock\ThrottlingLockProvider.cs" />
-    <Compile Include="Logging\DisposeAction.cs" />
-    <Compile Include="Logging\ILogBuilder.cs" />
-    <Compile Include="Logging\LogBuilder.cs" />
-    <Compile Include="Logging\LogData.cs" />
-    <Compile Include="Logging\Logger.cs" />
-    <Compile Include="Logging\LoggerExtensions.cs" />
-    <Compile Include="Logging\LogLevel.cs" />
-    <Compile Include="Logging\NullLogBuilder.cs" />
-    <Compile Include="Messaging\IMessageBus.cs" />
-    <Compile Include="Messaging\IMessagePublisher.cs" />
-    <Compile Include="Messaging\IMessageSubscriber.cs" />
-    <Compile Include="Messaging\InMemoryMessageBus.cs" />
-    <Compile Include="Messaging\MessageBusBase.cs" />
-    <Compile Include="Messaging\MessageBusData.cs" />
-    <Compile Include="Metrics\MetricTimer.cs" />
-    <Compile Include="Metrics\IMetricsClient.cs" />
-    <Compile Include="Metrics\InMemoryMetricsClient.cs" />
-    <Compile Include="Metrics\StatsDMetricsClient.cs" />
-    <Compile Include="Properties\AssemblyInfo.cs" />
-    <Compile Include="Queues\InMemoryQueue.cs" />
-    <Compile Include="Queues\IQueue.cs" />
-    <Compile Include="Queues\MetricsQueueBehavior.cs" />
-    <Compile Include="Queues\QueueBase.cs" />
-    <Compile Include="Queues\QueueBehaviour.cs" />
-    <Compile Include="Queues\QueueEntry.cs" />
-    <Compile Include="Serializer\IHaveSerializer.cs" />
-    <Compile Include="Serializer\ISerializer.cs" />
-    <Compile Include="Serializer\JsonNetSerializer.cs" />
-    <Compile Include="ServiceProviders\ActivatorServiceProvider.cs" />
-    <Compile Include="ServiceProviders\BootstrappedServiceProviderBase.cs" />
-    <Compile Include="ServiceProviders\IBootstrappedServiceProvider.cs" />
-    <Compile Include="Extensions\ServiceProviderExtensions.cs" />
-    <Compile Include="ServiceProviders\ServiceProvider.cs" />
-    <Compile Include="Storage\FolderFileStorage.cs" />
-    <Compile Include="Storage\IFileStorage.cs" />
-    <Compile Include="Storage\InMemoryFileStorage.cs" />
-    <Compile Include="Utility\EmptyDisposable.cs" />
-    <Compile Include="Utility\LambdaComparer.cs" />
-    <Compile Include="Utility\PathHelper.cs" />
-    <Compile Include="Utility\Run.cs" />
-    <Compile Include="Utility\TaskHelper.cs" />
-    <Compile Include="Utility\TraceTextWriter.cs" />
-    <Compile Include="Utility\TypeHelper.cs" />
-  </ItemGroup>
-  <ItemGroup>
-    <None Include="Foundatio.nuspec" />
-    <None Include="packages.config" />
-  </ItemGroup>
-  <ItemGroup />
-  <Import Project="$(MSBuildToolsPath)\Microsoft.CSharp.targets" />
-  <!-- To modify your build process, add your task inside one of the targets below and uncomment it. 
-       Other similar extension points exist, see Microsoft.Common.targets.
-  <Target Name="BeforeBuild">
-  </Target>
-  <Target Name="AfterBuild">
-  </Target>
-  -->
-=======
-﻿<?xml version="1.0" encoding="utf-8"?>
-<Project ToolsVersion="12.0" DefaultTargets="Build" xmlns="http://schemas.microsoft.com/developer/msbuild/2003">
-  <Import Project="$(MSBuildExtensionsPath)\$(MSBuildToolsVersion)\Microsoft.Common.props" Condition="Exists('$(MSBuildExtensionsPath)\$(MSBuildToolsVersion)\Microsoft.Common.props')" />
-  <PropertyGroup>
-    <Configuration Condition=" '$(Configuration)' == '' ">Debug</Configuration>
-    <Platform Condition=" '$(Platform)' == '' ">AnyCPU</Platform>
-    <ProjectGuid>{F5B6C2B5-485F-4A4B-8E00-D5F77676CD6E}</ProjectGuid>
-    <OutputType>Library</OutputType>
-    <AppDesignerFolder>Properties</AppDesignerFolder>
-    <RootNamespace>Foundatio</RootNamespace>
-    <AssemblyName>Foundatio</AssemblyName>
-    <TargetFrameworkVersion>v4.5</TargetFrameworkVersion>
-    <FileAlignment>512</FileAlignment>
-  </PropertyGroup>
-  <PropertyGroup Condition=" '$(Configuration)|$(Platform)' == 'Debug|AnyCPU' ">
-    <DebugSymbols>true</DebugSymbols>
-    <DebugType>full</DebugType>
-    <Optimize>false</Optimize>
-    <OutputPath>bin\Debug\</OutputPath>
-    <DefineConstants>DEBUG;TRACE</DefineConstants>
-    <ErrorReport>prompt</ErrorReport>
-    <WarningLevel>4</WarningLevel>
-  </PropertyGroup>
-  <PropertyGroup Condition=" '$(Configuration)|$(Platform)' == 'Release|AnyCPU' ">
-    <DebugType>pdbonly</DebugType>
-    <Optimize>true</Optimize>
-    <OutputPath>bin\Release\</OutputPath>
-    <DefineConstants>TRACE</DefineConstants>
-    <ErrorReport>prompt</ErrorReport>
-    <WarningLevel>4</WarningLevel>
-  </PropertyGroup>
-  <ItemGroup>
-    <Reference Include="Newtonsoft.Json, Version=7.0.0.0, Culture=neutral, PublicKeyToken=30ad4fe6b2a6aeed, processorArchitecture=MSIL">
-      <HintPath>..\..\packages\Newtonsoft.Json.7.0.1\lib\net45\Newtonsoft.Json.dll</HintPath>
-      <Private>True</Private>
-    </Reference>
-    <Reference Include="Nito.AsyncEx">
-      <HintPath>..\..\packages\Nito.AsyncEx.3.0.0\lib\net45\Nito.AsyncEx.dll</HintPath>
-    </Reference>
-    <Reference Include="Nito.AsyncEx.Concurrent">
-      <HintPath>..\..\packages\Nito.AsyncEx.3.0.0\lib\net45\Nito.AsyncEx.Concurrent.dll</HintPath>
-    </Reference>
-    <Reference Include="Nito.AsyncEx.Enlightenment">
-      <HintPath>..\..\packages\Nito.AsyncEx.3.0.0\lib\net45\Nito.AsyncEx.Enlightenment.dll</HintPath>
-    </Reference>
-    <Reference Include="System" />
-    <Reference Include="System.Core" />
-    <Reference Include="Microsoft.CSharp" />
-    <Reference Include="System.Data" />
-    <Reference Include="System.Runtime.Serialization" />
-  </ItemGroup>
-  <ItemGroup>
-    <Compile Include="Caching\HybridCacheClient.cs" />
-    <Compile Include="Caching\ICacheClient.cs" />
-    <Compile Include="Caching\InMemoryCacheClient.cs" />
-    <Compile Include="Caching\NullCacheClient.cs" />
-    <Compile Include="Caching\ScopedCacheClient.cs" />
-    <Compile Include="Extensions\ConcurrentQueueExtensions.cs" />
-    <Compile Include="Extensions\EnumerableExtensions.cs" />
-    <Compile Include="Extensions\EnumExtensions.cs" />
-    <Compile Include="Extensions\ExceptionExtensions.cs" />
-    <Compile Include="Extensions\NumberExtensions.cs" />
-    <Compile Include="Extensions\ObjectExtensions.cs" />
-    <Compile Include="Extensions\StringExtensions.cs" />
-    <Compile Include="Extensions\TaskExtensions.cs" />
-    <Compile Include="Extensions\TaskFactoryExtensions.cs" />
-    <Compile Include="Extensions\DateTimeExtensions.cs" />
-    <Compile Include="Extensions\TypeExtensions.cs" />
-    <Compile Include="Jobs\JobBase.cs" />
-    <Compile Include="Jobs\JobResult.cs" />
-    <Compile Include="Jobs\JobRunner.cs" />
-    <Compile Include="Jobs\WorkItemJob\WorkItemContext.cs" />
-    <Compile Include="Jobs\WorkItemJob\WorkItemData.cs" />
-    <Compile Include="Jobs\WorkItemJob\WorkItemHandlers.cs" />
-    <Compile Include="Jobs\WorkItemJob\WorkItemQueueExtensions.cs" />
-    <Compile Include="Jobs\WorkItemJob\WorkItemJob.cs" />
-    <Compile Include="Jobs\WorkItemJob\WorkItemStatus.cs" />
-    <Compile Include="Jobs\QueueProcessorJobBase.cs" />
-    <Compile Include="Jobs\ShutdownEventCatcher.cs" />
-    <Compile Include="Lock\CacheLockProvider.cs" />
-    <Compile Include="Lock\DisposableLock.cs" />
-    <Compile Include="Lock\ILockProvider.cs" />
-    <Compile Include="Extensions\LockProviderExtensions.cs" />
-    <Compile Include="Lock\ThrottlingLockProvider.cs" />
-    <Compile Include="Logging\Logger.cs" />
-    <Compile Include="Messaging\IMessageBus.cs" />
-    <Compile Include="Messaging\IMessagePublisher.cs" />
-    <Compile Include="Messaging\IMessageSubscriber.cs" />
-    <Compile Include="Messaging\InMemoryMessageBus.cs" />
-    <Compile Include="Messaging\MessageBusBase.cs" />
-    <Compile Include="Messaging\MessageBusData.cs" />
-    <Compile Include="Metrics\IHaveMetricName.cs" />
-    <Compile Include="Metrics\MetricTimer.cs" />
-    <Compile Include="Metrics\IMetricsClient.cs" />
-    <Compile Include="Metrics\InMemoryMetricsClient.cs" />
-    <Compile Include="Metrics\StatsDMetricsClient.cs" />
-    <Compile Include="Properties\AssemblyInfo.cs" />
-    <Compile Include="Queues\InMemoryQueue.cs" />
-    <Compile Include="Queues\IQueue.cs" />
-    <Compile Include="Queues\MetricsQueueBehavior.cs" />
-    <Compile Include="Queues\QueueBase.cs" />
-    <Compile Include="Queues\QueueBehaviour.cs" />
-    <Compile Include="Queues\QueueEntry.cs" />
-    <Compile Include="Serializer\IHaveSerializer.cs" />
-    <Compile Include="Serializer\ISerializer.cs" />
-    <Compile Include="Serializer\JsonNetSerializer.cs" />
-    <Compile Include="ServiceProviders\ActivatorServiceProvider.cs" />
-    <Compile Include="ServiceProviders\BootstrappedServiceProviderBase.cs" />
-    <Compile Include="ServiceProviders\IBootstrappedServiceProvider.cs" />
-    <Compile Include="Extensions\ServiceProviderExtensions.cs" />
-    <Compile Include="ServiceProviders\ServiceProvider.cs" />
-    <Compile Include="Storage\FolderFileStorage.cs" />
-    <Compile Include="Storage\IFileStorage.cs" />
-    <Compile Include="Storage\InMemoryFileStorage.cs" />
-    <Compile Include="Utility\DataDictionary.cs" />
-    <Compile Include="Utility\EmptyDisposable.cs" />
-    <Compile Include="Utility\LambdaComparer.cs" />
-    <Compile Include="Utility\PathHelper.cs" />
-    <Compile Include="Utility\Run.cs" />
-    <Compile Include="Utility\TaskHelper.cs" />
-    <Compile Include="Utility\TraceTextWriter.cs" />
-    <Compile Include="Utility\TypeHelper.cs" />
-  </ItemGroup>
-  <ItemGroup>
-    <None Include="Foundatio.nuspec" />
-    <None Include="packages.config" />
-  </ItemGroup>
-  <ItemGroup />
-  <Import Project="$(MSBuildToolsPath)\Microsoft.CSharp.targets" />
-  <!-- To modify your build process, add your task inside one of the targets below and uncomment it. 
-       Other similar extension points exist, see Microsoft.Common.targets.
-  <Target Name="BeforeBuild">
-  </Target>
-  <Target Name="AfterBuild">
-  </Target>
-  -->
->>>>>>> 04e9fbd3
+﻿<?xml version="1.0" encoding="utf-8"?>
+<Project ToolsVersion="12.0" DefaultTargets="Build" xmlns="http://schemas.microsoft.com/developer/msbuild/2003">
+  <Import Project="$(MSBuildExtensionsPath)\$(MSBuildToolsVersion)\Microsoft.Common.props" Condition="Exists('$(MSBuildExtensionsPath)\$(MSBuildToolsVersion)\Microsoft.Common.props')" />
+  <PropertyGroup>
+    <Configuration Condition=" '$(Configuration)' == '' ">Debug</Configuration>
+    <Platform Condition=" '$(Platform)' == '' ">AnyCPU</Platform>
+    <ProjectGuid>{F5B6C2B5-485F-4A4B-8E00-D5F77676CD6E}</ProjectGuid>
+    <OutputType>Library</OutputType>
+    <AppDesignerFolder>Properties</AppDesignerFolder>
+    <RootNamespace>Foundatio</RootNamespace>
+    <AssemblyName>Foundatio</AssemblyName>
+    <TargetFrameworkVersion>v4.5</TargetFrameworkVersion>
+    <FileAlignment>512</FileAlignment>
+  </PropertyGroup>
+  <PropertyGroup Condition=" '$(Configuration)|$(Platform)' == 'Debug|AnyCPU' ">
+    <DebugSymbols>true</DebugSymbols>
+    <DebugType>full</DebugType>
+    <Optimize>false</Optimize>
+    <OutputPath>bin\Debug\</OutputPath>
+    <DefineConstants>DEBUG;TRACE</DefineConstants>
+    <ErrorReport>prompt</ErrorReport>
+    <WarningLevel>4</WarningLevel>
+  </PropertyGroup>
+  <PropertyGroup Condition=" '$(Configuration)|$(Platform)' == 'Release|AnyCPU' ">
+    <DebugType>pdbonly</DebugType>
+    <Optimize>true</Optimize>
+    <OutputPath>bin\Release\</OutputPath>
+    <DefineConstants>TRACE</DefineConstants>
+    <ErrorReport>prompt</ErrorReport>
+    <WarningLevel>4</WarningLevel>
+  </PropertyGroup>
+  <ItemGroup>
+    <Reference Include="Newtonsoft.Json, Version=7.0.0.0, Culture=neutral, PublicKeyToken=30ad4fe6b2a6aeed, processorArchitecture=MSIL">
+      <HintPath>..\..\packages\Newtonsoft.Json.7.0.1\lib\net45\Newtonsoft.Json.dll</HintPath>
+      <Private>True</Private>
+    </Reference>
+    <Reference Include="Nito.AsyncEx">
+      <HintPath>..\..\packages\Nito.AsyncEx.3.0.0\lib\net45\Nito.AsyncEx.dll</HintPath>
+    </Reference>
+    <Reference Include="Nito.AsyncEx.Concurrent">
+      <HintPath>..\..\packages\Nito.AsyncEx.3.0.0\lib\net45\Nito.AsyncEx.Concurrent.dll</HintPath>
+    </Reference>
+    <Reference Include="Nito.AsyncEx.Enlightenment">
+      <HintPath>..\..\packages\Nito.AsyncEx.3.0.0\lib\net45\Nito.AsyncEx.Enlightenment.dll</HintPath>
+    </Reference>
+    <Reference Include="System" />
+    <Reference Include="System.Core" />
+    <Reference Include="Microsoft.CSharp" />
+    <Reference Include="System.Data" />
+    <Reference Include="System.Runtime.Serialization" />
+  </ItemGroup>
+  <ItemGroup>
+    <Compile Include="Caching\CacheValue.cs" />
+    <Compile Include="Caching\HybridCacheClient.cs" />
+    <Compile Include="Caching\ICacheClient.cs" />
+    <Compile Include="Caching\InMemoryCacheClient.cs" />
+    <Compile Include="Caching\NullCacheClient.cs" />
+    <Compile Include="Caching\ScopedCacheClient.cs" />
+    <Compile Include="Extensions\ConcurrentQueueExtensions.cs" />
+    <Compile Include="Extensions\EnumerableExtensions.cs" />
+    <Compile Include="Extensions\EnumExtensions.cs" />
+    <Compile Include="Extensions\ExceptionExtensions.cs" />
+    <Compile Include="Extensions\NumberExtensions.cs" />
+    <Compile Include="Extensions\ObjectExtensions.cs" />
+    <Compile Include="Extensions\StringExtensions.cs" />
+    <Compile Include="Extensions\TaskExtensions.cs" />
+    <Compile Include="Extensions\TaskFactoryExtensions.cs" />
+    <Compile Include="Extensions\DateTimeExtensions.cs" />
+    <Compile Include="Extensions\TypeExtensions.cs" />
+    <Compile Include="Jobs\JobBase.cs" />
+    <Compile Include="Jobs\JobResult.cs" />
+    <Compile Include="Jobs\JobRunner.cs" />
+    <Compile Include="Jobs\WorkItemJob\WorkItemContext.cs" />
+    <Compile Include="Jobs\WorkItemJob\WorkItemData.cs" />
+    <Compile Include="Jobs\WorkItemJob\WorkItemHandlers.cs" />
+    <Compile Include="Jobs\WorkItemJob\WorkItemQueueExtensions.cs" />
+    <Compile Include="Jobs\WorkItemJob\WorkItemJob.cs" />
+    <Compile Include="Jobs\WorkItemJob\WorkItemStatus.cs" />
+    <Compile Include="Jobs\QueueProcessorJobBase.cs" />
+    <Compile Include="Jobs\ShutdownEventCatcher.cs" />
+    <Compile Include="Lock\CacheLockProvider.cs" />
+    <Compile Include="Lock\DisposableLock.cs" />
+    <Compile Include="Lock\ILockProvider.cs" />
+    <Compile Include="Extensions\LockProviderExtensions.cs" />
+    <Compile Include="Lock\ThrottlingLockProvider.cs" />
+    <Compile Include="Logging\DisposeAction.cs" />
+    <Compile Include="Logging\ILogBuilder.cs" />
+    <Compile Include="Logging\LogBuilder.cs" />
+    <Compile Include="Logging\LogData.cs" />
+    <Compile Include="Logging\Logger.cs" />
+    <Compile Include="Logging\LoggerExtensions.cs" />
+    <Compile Include="Logging\LogLevel.cs" />
+    <Compile Include="Logging\NullLogBuilder.cs" />
+    <Compile Include="Messaging\IMessageBus.cs" />
+    <Compile Include="Messaging\IMessagePublisher.cs" />
+    <Compile Include="Messaging\IMessageSubscriber.cs" />
+    <Compile Include="Messaging\InMemoryMessageBus.cs" />
+    <Compile Include="Messaging\MessageBusBase.cs" />
+    <Compile Include="Messaging\MessageBusData.cs" />
+    <Compile Include="Metrics\IHaveMetricName.cs" />
+    <Compile Include="Metrics\MetricTimer.cs" />
+    <Compile Include="Metrics\IMetricsClient.cs" />
+    <Compile Include="Metrics\InMemoryMetricsClient.cs" />
+    <Compile Include="Metrics\StatsDMetricsClient.cs" />
+    <Compile Include="Properties\AssemblyInfo.cs" />
+    <Compile Include="Queues\InMemoryQueue.cs" />
+    <Compile Include="Queues\IQueue.cs" />
+    <Compile Include="Queues\MetricsQueueBehavior.cs" />
+    <Compile Include="Queues\QueueBase.cs" />
+    <Compile Include="Queues\QueueBehaviour.cs" />
+    <Compile Include="Queues\QueueEntry.cs" />
+    <Compile Include="Serializer\IHaveSerializer.cs" />
+    <Compile Include="Serializer\ISerializer.cs" />
+    <Compile Include="Serializer\JsonNetSerializer.cs" />
+    <Compile Include="ServiceProviders\ActivatorServiceProvider.cs" />
+    <Compile Include="ServiceProviders\BootstrappedServiceProviderBase.cs" />
+    <Compile Include="ServiceProviders\IBootstrappedServiceProvider.cs" />
+    <Compile Include="Extensions\ServiceProviderExtensions.cs" />
+    <Compile Include="ServiceProviders\ServiceProvider.cs" />
+    <Compile Include="Storage\FolderFileStorage.cs" />
+    <Compile Include="Storage\IFileStorage.cs" />
+    <Compile Include="Storage\InMemoryFileStorage.cs" />
+    <Compile Include="Utility\DataDictionary.cs" />
+    <Compile Include="Utility\EmptyDisposable.cs" />
+    <Compile Include="Utility\LambdaComparer.cs" />
+    <Compile Include="Utility\PathHelper.cs" />
+    <Compile Include="Utility\Run.cs" />
+    <Compile Include="Utility\TaskHelper.cs" />
+    <Compile Include="Utility\TraceTextWriter.cs" />
+    <Compile Include="Utility\TypeHelper.cs" />
+  </ItemGroup>
+  <ItemGroup>
+    <None Include="Foundatio.nuspec" />
+    <None Include="packages.config" />
+  </ItemGroup>
+  <ItemGroup />
+  <Import Project="$(MSBuildToolsPath)\Microsoft.CSharp.targets" />
+  <!-- To modify your build process, add your task inside one of the targets below and uncomment it. 
+       Other similar extension points exist, see Microsoft.Common.targets.
+  <Target Name="BeforeBuild">
+  </Target>
+  <Target Name="AfterBuild">
+  </Target>
+  -->
 </Project>