--- conflicted
+++ resolved
@@ -20,11 +20,7 @@
             _distributedCache = distributedCacheClient;
             _localCache.MaxItems = 100;
             _messageBus = messageBus;
-<<<<<<< HEAD
-            _messageBus.SubscribeAsync<InvalidateCache>(async cache => await OnMessageAsync(cache).AnyContext()).AnyContext().GetAwaiter().GetResult();
-=======
             _messageBus.Subscribe<InvalidateCache>(async cache => await OnMessageAsync(cache).AnyContext());
->>>>>>> 108104fe
             _localCache.ItemExpired += async (sender, key) => {
                 await _messageBus.PublishAsync(new InvalidateCache { CacheId = _cacheId, Keys = new[] { key } }).AnyContext();
                 Logger.Trace().Message("Item expired event: key={0}", key).Write();
