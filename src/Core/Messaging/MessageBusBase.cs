﻿using System;
using System.Collections.Generic;
using System.Threading;
using Foundatio.Logging;
using Nito.AsyncEx;

namespace Foundatio.Messaging {
    public abstract class MessageBusBase : IMessagePublisher, IDisposable {
        private readonly List<DelayedMessage> _delayedMessages = new List<DelayedMessage>();
        private DateTime? _nextMaintenance = null;
        private readonly Timer _maintenanceTimer;

<<<<<<< HEAD
        public abstract Task PublishAsync(Type messageType, object message, TimeSpan? delay = null, CancellationToken cancellationToken = default(CancellationToken));

        protected async Task AddDelayedMessageAsync(Type messageType, object message, TimeSpan delay) {
            if (message == null)
                throw new ArgumentNullException("message");

            using (await _asyncLock.LockAsync()) {
=======
        public MessageBusBase() {
            _maintenanceTimer = new Timer(s => DoMaintenance(), null, Timeout.Infinite, Timeout.Infinite);
        }

        public abstract void Publish(Type messageType, object message, TimeSpan? delay = null);


        protected void AddDelayedMessage(Type messageType, object message, TimeSpan delay) {
            if (message == null)
                throw new ArgumentNullException("message");

            lock (_lock) {
>>>>>>> 04e9fbd3
                var sendTime = DateTime.UtcNow.Add(delay);
                _delayedMessages.Add(new DelayedMessage {
                    Message = message,
                    MessageType = messageType,
                    SendTime = sendTime
                });
                ScheduleNextMaintenance(sendTime);
            }
        }

        private void ScheduleNextMaintenance(DateTime value) {
            Logger.Trace().Message("ScheduleNextMaintenance: value={0}", value).Write();
            if (value == DateTime.MaxValue)
                return;

            lock (_lock) {
                if (_nextMaintenance.HasValue && _nextMaintenance.Value < DateTime.UtcNow)
                    _nextMaintenance = null;

                if (_nextMaintenance.HasValue && value > _nextMaintenance.Value)
                    return;

<<<<<<< HEAD
            _maintenanceCancellationTokenSource?.Cancel();
            _maintenanceCancellationTokenSource = new CancellationTokenSource();
            _nextMaintenance = value;
            int delay = Math.Max((int)value.Subtract(DateTime.UtcNow).TotalMilliseconds, 0);
            Logger.Trace().Message("Scheduling delayed task: delay={0}", delay).Write();
            Task.Factory.StartNewDelayed(delay, async () => await DoMaintenanceAsync().AnyContext(), _maintenanceCancellationTokenSource.Token).AnyContext();
=======
                int delay = Math.Max((int)value.Subtract(DateTime.UtcNow).TotalMilliseconds, 0);
                _nextMaintenance = value;
                Logger.Trace().Message("Scheduling delayed task: delay={0}", delay).Write();
                _maintenanceTimer.Change(delay, Timeout.Infinite);
            }
>>>>>>> 04e9fbd3
        }
        
        private readonly AsyncLock _asyncLock = new AsyncLock();

<<<<<<< HEAD
        private async Task DoMaintenanceAsync() {
            Logger.Trace().Message("DoMaintenance").Write();
            if (_delayedMessages == null || _delayedMessages.Count == 0)
                return;

            DateTime nextMessageSendTime = DateTime.MaxValue;
            var now = DateTime.UtcNow;
            var messagesToSend = new List<DelayedMessage>();

            foreach (var message in _delayedMessages) {
                if (message.SendTime <= now)
                    messagesToSend.Add(message);
                else if (message.SendTime < nextMessageSendTime)
                    nextMessageSendTime = message.SendTime;
            }
=======
        private readonly object _lock = new object();
        private void DoMaintenance()
        {
            lock (_lock) {
                Logger.Trace().Message("DoMaintenance").Write();
                if (_delayedMessages == null || _delayedMessages.Count == 0)
                    return;

                DateTime nextMessageSendTime = DateTime.MaxValue;
                var now = DateTime.UtcNow;
                var messagesToSend = new List<DelayedMessage>();

                foreach (var message in _delayedMessages) {
                    if (message.SendTime <= now)
                        messagesToSend.Add(message);
                    else if (message.SendTime < nextMessageSendTime)
                        nextMessageSendTime = message.SendTime;
                }
>>>>>>> 04e9fbd3

                _nextMaintenance = null;
                ScheduleNextMaintenance(nextMessageSendTime);

                if (messagesToSend.Count == 0)
                    return;

<<<<<<< HEAD
            using (await _asyncLock.LockAsync()) {
=======
>>>>>>> 04e9fbd3
                foreach (var message in messagesToSend) {
                    Logger.Trace().Message("DoMaintenance Send Delayed: {0}", message.MessageType).Write();
                    _delayedMessages.Remove(message);
                    await PublishAsync(message.MessageType, message.Message).AnyContext();
                }
            }
        }

        protected class DelayedMessage {
            public DateTime SendTime { get; set; }
            public Type MessageType { get; set; }
            public object Message { get; set; }
        }

        public virtual void Dispose() {
<<<<<<< HEAD
            _maintenanceTimer?.Dispose();
=======
            _maintenanceTimer.Dispose();
>>>>>>> 04e9fbd3
        }
    }
}<|MERGE_RESOLUTION|>--- conflicted
+++ resolved
@@ -6,11 +6,15 @@
 
 namespace Foundatio.Messaging {
     public abstract class MessageBusBase : IMessagePublisher, IDisposable {
-        private readonly List<DelayedMessage> _delayedMessages = new List<DelayedMessage>();
+        private readonly AsyncLock _asyncLock = new AsyncLock();
+		private readonly List<DelayedMessage> _delayedMessages = new List<DelayedMessage>();
         private DateTime? _nextMaintenance = null;
         private readonly Timer _maintenanceTimer;
 
-<<<<<<< HEAD
+        public MessageBusBase() {
+            _maintenanceTimer = new Timer(s => DoMaintenance(), null, Timeout.Infinite, Timeout.Infinite);
+        }
+
         public abstract Task PublishAsync(Type messageType, object message, TimeSpan? delay = null, CancellationToken cancellationToken = default(CancellationToken));
 
         protected async Task AddDelayedMessageAsync(Type messageType, object message, TimeSpan delay) {
@@ -18,20 +22,6 @@
                 throw new ArgumentNullException("message");
 
             using (await _asyncLock.LockAsync()) {
-=======
-        public MessageBusBase() {
-            _maintenanceTimer = new Timer(s => DoMaintenance(), null, Timeout.Infinite, Timeout.Infinite);
-        }
-
-        public abstract void Publish(Type messageType, object message, TimeSpan? delay = null);
-
-
-        protected void AddDelayedMessage(Type messageType, object message, TimeSpan delay) {
-            if (message == null)
-                throw new ArgumentNullException("message");
-
-            lock (_lock) {
->>>>>>> 04e9fbd3
                 var sendTime = DateTime.UtcNow.Add(delay);
                 _delayedMessages.Add(new DelayedMessage {
                     Message = message,
@@ -54,46 +44,16 @@
                 if (_nextMaintenance.HasValue && value > _nextMaintenance.Value)
                     return;
 
-<<<<<<< HEAD
-            _maintenanceCancellationTokenSource?.Cancel();
-            _maintenanceCancellationTokenSource = new CancellationTokenSource();
-            _nextMaintenance = value;
-            int delay = Math.Max((int)value.Subtract(DateTime.UtcNow).TotalMilliseconds, 0);
-            Logger.Trace().Message("Scheduling delayed task: delay={0}", delay).Write();
-            Task.Factory.StartNewDelayed(delay, async () => await DoMaintenanceAsync().AnyContext(), _maintenanceCancellationTokenSource.Token).AnyContext();
-=======
                 int delay = Math.Max((int)value.Subtract(DateTime.UtcNow).TotalMilliseconds, 0);
                 _nextMaintenance = value;
                 Logger.Trace().Message("Scheduling delayed task: delay={0}", delay).Write();
                 _maintenanceTimer.Change(delay, Timeout.Infinite);
             }
->>>>>>> 04e9fbd3
         }
         
-        private readonly AsyncLock _asyncLock = new AsyncLock();
-
-<<<<<<< HEAD
         private async Task DoMaintenanceAsync() {
-            Logger.Trace().Message("DoMaintenance").Write();
-            if (_delayedMessages == null || _delayedMessages.Count == 0)
-                return;
-
-            DateTime nextMessageSendTime = DateTime.MaxValue;
-            var now = DateTime.UtcNow;
-            var messagesToSend = new List<DelayedMessage>();
-
-            foreach (var message in _delayedMessages) {
-                if (message.SendTime <= now)
-                    messagesToSend.Add(message);
-                else if (message.SendTime < nextMessageSendTime)
-                    nextMessageSendTime = message.SendTime;
-            }
-=======
-        private readonly object _lock = new object();
-        private void DoMaintenance()
-        {
-            lock (_lock) {
-                Logger.Trace().Message("DoMaintenance").Write();
+            using (await _asyncLock.LockAsync()) {
+	            Logger.Trace().Message("DoMaintenanceAsync").Write();
                 if (_delayedMessages == null || _delayedMessages.Count == 0)
                     return;
 
@@ -107,7 +67,6 @@
                     else if (message.SendTime < nextMessageSendTime)
                         nextMessageSendTime = message.SendTime;
                 }
->>>>>>> 04e9fbd3
 
                 _nextMaintenance = null;
                 ScheduleNextMaintenance(nextMessageSendTime);
@@ -115,10 +74,6 @@
                 if (messagesToSend.Count == 0)
                     return;
 
-<<<<<<< HEAD
-            using (await _asyncLock.LockAsync()) {
-=======
->>>>>>> 04e9fbd3
                 foreach (var message in messagesToSend) {
                     Logger.Trace().Message("DoMaintenance Send Delayed: {0}", message.MessageType).Write();
                     _delayedMessages.Remove(message);
@@ -134,11 +89,7 @@
         }
 
         public virtual void Dispose() {
-<<<<<<< HEAD
-            _maintenanceTimer?.Dispose();
-=======
             _maintenanceTimer.Dispose();
->>>>>>> 04e9fbd3
         }
     }
 }