--- conflicted
+++ resolved
@@ -17,11 +17,7 @@
         public CacheLockProvider(ICacheClient cacheClient, IMessageBus messageBus) {
             _cacheClient = new ScopedCacheClient(cacheClient, "lock");
             _messageBus = messageBus;
-<<<<<<< HEAD
-            _messageBus.SubscribeAsync<CacheLockReleased>(message => OnLockReleased(message)).AnyContext().GetAwaiter().GetResult();
-=======
             _messageBus.Subscribe<CacheLockReleased>(message => OnLockReleased(message));
->>>>>>> 108104fe
         }
 
         private void OnLockReleased(CacheLockReleased msg) {
@@ -64,11 +60,7 @@
                 var delayAmount = timeoutTime < keyExpiration ? timeoutTime.Subtract(DateTime.UtcNow) : keyExpiration.Subtract(DateTime.UtcNow);
                 Logger.Trace().Message("Delay time: {0}", delayAmount).Write();
                 var autoEvent = _resetEvents.GetOrAdd(name, new AsyncManualResetEvent());
-<<<<<<< HEAD
-                Task.WaitAny(Task.Delay(delayAmount, tokenSource.Token), autoEvent.WaitAsync());
-=======
                 await Task.WhenAny(Task.Delay(delayAmount, tokenSource.Token), autoEvent.WaitAsync()).AnyContext();
->>>>>>> 108104fe
 
                 // Ensure the state is reset for the next run.
                 autoEvent.Reset();
