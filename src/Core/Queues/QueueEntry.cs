﻿using System;
<<<<<<< HEAD
using System.Collections.Generic;
using System.Diagnostics;
using Foundatio.Metrics;
=======
using Foundatio.Utility;
>>>>>>> 00b97273

namespace Foundatio.Queues {
    public class QueueEntry<T> : IDisposable where T: class {
        private readonly IQueue<T> _queue;
        private bool _isCompleted;

        public QueueEntry(string id, T value, IQueue<T> queue, DateTime enqueuedTimeUtc, int attempts) {
            Id = id;
            Value = value;
            _queue = queue;
            EnqueuedTimeUtc = enqueuedTimeUtc;
            Attempts = attempts;
            DequeuedTimeUtc = DateTime.UtcNow;
        }

        public string Id { get; }
        public T Value { get; private set; }
        public DateTime EnqueuedTimeUtc { get; }
        public DateTime DequeuedTimeUtc { get; }
        public int Attempts { get; set; }

        public async Task CompleteAsync() {
            if (_isCompleted)
                return;

            _isCompleted = true;
<<<<<<< HEAD
            _processingTimer.Stop();
            await _queue.CompleteAsync(this).AnyContext();
        }

        public async Task AbandonAsync() {
            _processingTimer.Stop();
            await _queue.AbandonAsync(this).AnyContext();
=======
            _queue.Complete(Id);
        }

        public void Abandon() {
            _queue.Abandon(Id);
>>>>>>> 00b97273
        }

        public virtual void Dispose() {
            if (!_isCompleted)
                AbandonAsync().AnyContext().GetAwaiter().GetResult();
        }

        public QueueEntryMetadata ToMetadata() {
            return new QueueEntryMetadata
            {
                Id = Id,
                EnqueuedTimeUtc = EnqueuedTimeUtc,
                DequeuedTimeUtc = DequeuedTimeUtc,
                Attempts = Attempts
            };
        }
}<|MERGE_RESOLUTION|>--- conflicted
+++ resolved
@@ -1,11 +1,4 @@
 ﻿using System;
-<<<<<<< HEAD
-using System.Collections.Generic;
-using System.Diagnostics;
-using Foundatio.Metrics;
-=======
-using Foundatio.Utility;
->>>>>>> 00b97273
 
 namespace Foundatio.Queues {
     public class QueueEntry<T> : IDisposable where T: class {
@@ -32,21 +25,11 @@
                 return;
 
             _isCompleted = true;
-<<<<<<< HEAD
-            _processingTimer.Stop();
             await _queue.CompleteAsync(this).AnyContext();
         }
 
         public async Task AbandonAsync() {
-            _processingTimer.Stop();
             await _queue.AbandonAsync(this).AnyContext();
-=======
-            _queue.Complete(Id);
-        }
-
-        public void Abandon() {
-            _queue.Abandon(Id);
->>>>>>> 00b97273
         }
 
         public virtual void Dispose() {
