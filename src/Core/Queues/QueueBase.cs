--- conflicted
+++ resolved
@@ -31,26 +31,12 @@
         }
 
         public abstract Task<string> EnqueueAsync(T data);
-<<<<<<< HEAD
-
-        public abstract Task StartWorkingAsync(Func<QueueEntry<T>, Task> handler, bool autoComplete = false, CancellationToken cancellationToken = default(CancellationToken));
-
-=======
         
->>>>>>> 108104fe
         public abstract Task<QueueEntry<T>> DequeueAsync(TimeSpan? timeout = null, CancellationToken cancellationToken = default(CancellationToken));
 
         public abstract Task CompleteAsync(string id);
 
         public abstract Task AbandonAsync(string id);
-<<<<<<< HEAD
-
-        public abstract Task<IEnumerable<T>> GetDeadletterItemsAsync(CancellationToken cancellationToken = default(CancellationToken));
-
-        public abstract Task<QueueStats> GetQueueStatsAsync();
-
-        public abstract Task DeleteQueueAsync();
-=======
 
         public abstract Task<IEnumerable<T>> GetDeadletterItemsAsync(CancellationToken cancellationToken = default(CancellationToken));
 
@@ -59,7 +45,6 @@
         public abstract Task DeleteQueueAsync();
         
         public abstract void StartWorking(Func<QueueEntry<T>, CancellationToken, Task> handler, bool autoComplete = false, CancellationToken cancellationToken = default(CancellationToken));
->>>>>>> 108104fe
 
         public IReadOnlyCollection<IQueueBehavior<T>> Behaviors => _behaviors;
 
