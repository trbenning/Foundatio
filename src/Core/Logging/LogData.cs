--- conflicted
+++ resolved
@@ -121,14 +121,6 @@
         public string ToString(bool includeFileInfo, bool includeException) {
             var message = new StringBuilder();
 
-<<<<<<< HEAD
-            if (MessageFormatter != null)
-                message.Append(MessageFormatter());
-            else if (Parameters != null && Parameters.Length > 0)
-                message.AppendFormat(FormatProvider, Message, Parameters);
-            else
-                message.Append(Message);
-=======
             if (includeFileInfo && !String.IsNullOrEmpty(FilePath) && !String.IsNullOrEmpty(MemberName))
                 message
                     .Append("[")
@@ -141,7 +133,6 @@
                     .Append("] ");
 
             message.Append(GetMessage());
->>>>>>> c4b49cdc
 
             if (includeException && Exception != null)
                 message.Append(" ").Append(Exception);
