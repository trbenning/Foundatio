<<<<<<< HEAD
﻿#pragma warning disable CS4014 // Because this call is not awaited, execution of the current method continues before the call is completed

using System;
=======
﻿using System;
>>>>>>> 108104fe
using System.Collections.Generic;
using System.Diagnostics;
using System.Linq;
using System.Threading;
using System.Threading.Tasks;
using Foundatio.Extensions;
using Foundatio.Jobs;
using Foundatio.Logging;
using Foundatio.Metrics;
using Foundatio.Queues;
using Foundatio.Tests.Utility;
using Foundatio.Utility;
<<<<<<< HEAD
using Xunit;
using Xunit.Abstractions;
=======
using Nito.AsyncEx;
using Xunit;
using Xunit.Abstractions;
#pragma warning disable CS4014
>>>>>>> 108104fe

namespace Foundatio.Tests.Queue {
    public abstract class QueueTestBase : CaptureTests {
        protected QueueTestBase(CaptureFixture fixture, ITestOutputHelper output) : base(fixture, output) {}

        protected virtual IQueue<SimpleWorkItem> GetQueue(int retries = 1, TimeSpan? workItemTimeout = null, TimeSpan? retryDelay = null, int deadLetterMaxItems = 100, bool runQueueMaintenance = true) {
            return null;
        }

        public virtual async Task CanQueueAndDequeueWorkItem() {
            var queue = GetQueue();
            if (queue == null)
                return;

            using (queue) {
                await queue.DeleteQueueAsync().AnyContext();

                await queue.EnqueueAsync(new SimpleWorkItem {
                    Data = "Hello"
                }).AnyContext();
                Assert.Equal(1, (await queue.GetQueueStatsAsync().AnyContext()).Enqueued);

                var workItem = await queue.DequeueAsync(TimeSpan.Zero).AnyContext();
                Assert.NotNull(workItem);
                Assert.Equal("Hello", workItem.Value.Data);
                Assert.Equal(1, (await queue.GetQueueStatsAsync().AnyContext()).Dequeued);

                await workItem.CompleteAsync().AnyContext();
                Assert.Equal(1, (await queue.GetQueueStatsAsync().AnyContext()).Completed);
                Assert.Equal(0, (await queue.GetQueueStatsAsync().AnyContext()).Queued);
            }
        }

        public virtual async Task CanDequeueEfficiently() {
            const int iterations = 10;

            var queue = GetQueue(runQueueMaintenance: false);
            if (queue == null)
                return;
            
            var metrics = new InMemoryMetricsClient();
            queue.AttachBehavior(new MetricsQueueBehavior<SimpleWorkItem>(metrics));

            using (queue) {
                await queue.DeleteQueueAsync().AnyContext();

                Task.Run(async () => {
                    for (int index = 0; index < iterations; index++) {
                        await Task.Delay(RandomData.GetInt(100, 300)).AnyContext();
                        await queue.EnqueueAsync(new SimpleWorkItem {
                            Data = "Hello"
                        }).AnyContext();
                    }
                });

                var sw = Stopwatch.StartNew();
                for (int index = 0; index < iterations; index++) {
                    var item = await queue.DequeueAsync(TimeSpan.FromSeconds(5)).AnyContext();
                    Assert.NotNull(item);
                    await item.CompleteAsync().AnyContext();
                }
                sw.Stop();

                metrics.DisplayStats(_writer);

                Assert.InRange(sw.ElapsedMilliseconds, iterations * 100, iterations * 325);
<<<<<<< HEAD
                Assert.InRange(metrics.Timings["simpleworkitem.queuetime"].Max, 0, 25);
=======
                Assert.InRange(metrics.Timings["simpleworkitem.queuetime"].Average, 0, 25);
>>>>>>> 108104fe
            }
        }

        public virtual async Task CanQueueAndDequeueMultipleWorkItems() {
            var queue = GetQueue();
            if (queue == null)
                return;

            using (queue) {
                await queue.DeleteQueueAsync().AnyContext();

                const int workItemCount = 25;
                for (int i = 0; i < workItemCount; i++) {
                    await queue.EnqueueAsync(new SimpleWorkItem {
                        Data = "Hello"
                    }).AnyContext();
                }
                Assert.Equal(workItemCount, (await queue.GetQueueStatsAsync().AnyContext()).Queued);

<<<<<<< HEAD
                var sw = new Stopwatch();
                sw.Start();
=======
                var sw = Stopwatch.StartNew();
>>>>>>> 108104fe
                for (int i = 0; i < workItemCount; i++) {
                    var workItem = await queue.DequeueAsync(TimeSpan.FromSeconds(5)).AnyContext();
                    Assert.NotNull(workItem);
                    Assert.Equal("Hello", workItem.Value.Data);
                    await workItem.CompleteAsync().AnyContext();
                }
                sw.Stop();
                Trace.WriteLine(sw.Elapsed);
                Assert.True(sw.Elapsed < TimeSpan.FromSeconds(2));

                Assert.Equal(workItemCount, (await queue.GetQueueStatsAsync().AnyContext()).Dequeued);
                Assert.Equal(workItemCount, (await queue.GetQueueStatsAsync().AnyContext()).Completed);
                Assert.Equal(0, (await queue.GetQueueStatsAsync().AnyContext()).Queued);
            }
        }

        public virtual async Task WillNotWaitForItem() {
            var queue = GetQueue();
            if (queue == null)
                return;

            using (queue) {
                await queue.DeleteQueueAsync().AnyContext();

<<<<<<< HEAD
                var sw = new Stopwatch();
                sw.Start();
=======
                var sw = Stopwatch.StartNew();
>>>>>>> 108104fe
                var workItem = await queue.DequeueAsync(TimeSpan.Zero).AnyContext();
                sw.Stop();
                Logger.Trace().Message("Time {0}", sw.Elapsed).Write();
                Assert.Null(workItem);
                Assert.True(sw.Elapsed < TimeSpan.FromMilliseconds(50));
            }
        }

        public virtual async Task WillWaitForItem() {
            var queue = GetQueue();
            if (queue == null)
                return;

            using (queue) {
                await queue.DeleteQueueAsync().AnyContext();

                TimeSpan timeToWait = TimeSpan.FromSeconds(1);
<<<<<<< HEAD
                var sw = new Stopwatch();
                sw.Start();
=======

                var sw = Stopwatch.StartNew();
>>>>>>> 108104fe
                var workItem = await queue.DequeueAsync(timeToWait).AnyContext();
                sw.Stop();
                Logger.Trace().Message("Time {0}", sw.Elapsed).Write();
                Assert.Null(workItem);
                Assert.True(sw.Elapsed > timeToWait.Subtract(TimeSpan.FromMilliseconds(100)));

                Task.Factory.StartNewDelayed(100, async () => await queue.EnqueueAsync(new SimpleWorkItem {
                    Data = "Hello"
                }).AnyContext()).AnyContext();

                sw.Reset();
                sw.Start();
                workItem = await queue.DequeueAsync(timeToWait).AnyContext();
                await workItem.CompleteAsync().AnyContext();
                sw.Stop();
                Logger.Trace().Message("Time {0}", sw.Elapsed).Write();
                Assert.NotNull(workItem);
            }
        }

        public virtual async Task DequeueWaitWillGetSignaled() {
            var queue = GetQueue();
            if (queue == null)
                return;

            using (queue) {
                await queue.DeleteQueueAsync().AnyContext();
                
                Task.Factory.StartNewDelayed(250, async () => await queue.EnqueueAsync(new SimpleWorkItem {
                    Data = "Hello"
                }).AnyContext()).AnyContext();

<<<<<<< HEAD
                var sw = new Stopwatch();
                sw.Start();
=======
                var sw = Stopwatch.StartNew();
>>>>>>> 108104fe
                var workItem = await queue.DequeueAsync(TimeSpan.FromSeconds(2)).AnyContext();
                sw.Stop();
                Trace.WriteLine(sw.Elapsed);
                Assert.NotNull(workItem);
                Assert.True(sw.Elapsed < TimeSpan.FromSeconds(2));
            }
        }

        public virtual async Task CanUseQueueWorker() {
            var queue = GetQueue();
            if (queue == null)
                return;

            using (queue) {
                await queue.DeleteQueueAsync().AnyContext();

<<<<<<< HEAD
                var resetEvent = new AutoResetEvent(false);
                queue.StartWorkingAsync(async w => {
=======
                var resetEvent = new AsyncManualResetEvent(false);
                queue.StartWorking(async w => {
>>>>>>> 108104fe
                    Assert.Equal("Hello", w.Value.Data);
                    await w.CompleteAsync().AnyContext();
                    resetEvent.Set();
                });

                await queue.EnqueueAsync(new SimpleWorkItem {
                    Data = "Hello"
                }).AnyContext();

<<<<<<< HEAD
                resetEvent.WaitOne(TimeSpan.FromSeconds(5));
                Assert.Equal(1, (await queue.GetQueueStatsAsync().AnyContext()).Completed);
                Assert.Equal(0, (await queue.GetQueueStatsAsync().AnyContext()).Queued);
                Assert.Equal(0, (await queue.GetQueueStatsAsync().AnyContext()).Errors);
=======
                await resetEvent.WaitAsync().AnyContext();
                var stats = await queue.GetQueueStatsAsync().AnyContext();
                Assert.Equal(1, stats.Completed);
                Assert.Equal(0, stats.Queued);
                Assert.Equal(0, stats.Errors);
>>>>>>> 108104fe
            }
        }

        public virtual async Task CanHandleErrorInWorker() {
            var queue = GetQueue(retries: 0);
            if (queue == null)
                return;

            var metrics = new InMemoryMetricsClient();
            queue.AttachBehavior(new MetricsQueueBehavior<SimpleWorkItem>(metrics));

            using (queue) {
                await queue.DeleteQueueAsync().AnyContext();
				
<<<<<<< HEAD
                queue.StartWorkingAsync(w => {
=======
                queue.StartWorking(w => {
>>>>>>> 108104fe
                    Debug.WriteLine("WorkAction");
                    Assert.Equal("Hello", w.Value.Data);
                    throw new ApplicationException();
                });
<<<<<<< HEAD


=======
                
>>>>>>> 108104fe
                metrics.DisplayStats(_writer);
                var success = await metrics.WaitForCounterAsync("simpleworkitem.hello.abandoned", async () => await queue.EnqueueAsync(new SimpleWorkItem {
                    Data = "Hello"
                }).AnyContext(), TimeSpan.FromSeconds(1)).AnyContext();
                metrics.DisplayStats(_writer);
                Assert.True(success);
                Assert.Equal(0, (await queue.GetQueueStatsAsync().AnyContext()).Completed);
                Assert.Equal(1, (await queue.GetQueueStatsAsync().AnyContext()).Errors);
                Assert.Equal(1, (await queue.GetQueueStatsAsync().AnyContext()).Deadletter);
            }
        }

        public virtual async Task WorkItemsWillTimeout() {
            var queue = GetQueue(retryDelay: TimeSpan.Zero, workItemTimeout: TimeSpan.FromMilliseconds(50));
            if (queue == null)
                return;

            using (queue) {
                await queue.DeleteQueueAsync().AnyContext();

                await queue.EnqueueAsync(new SimpleWorkItem {
                    Data = "Hello"
                }).AnyContext();
                var workItem = await queue.DequeueAsync(TimeSpan.Zero).AnyContext();
                Assert.NotNull(workItem);
                Assert.Equal("Hello", workItem.Value.Data);

                // wait for the task to be auto abandoned
<<<<<<< HEAD
                var sw = new Stopwatch();
                sw.Start();
=======

                var sw = Stopwatch.StartNew();
>>>>>>> 108104fe
                workItem = await queue.DequeueAsync(TimeSpan.FromSeconds(5)).AnyContext();
                sw.Stop();
                Logger.Trace().Message("Time {0}", sw.Elapsed).Write();
                Assert.NotNull(workItem);
                await workItem.CompleteAsync().AnyContext();
                Assert.Equal(0, (await queue.GetQueueStatsAsync().AnyContext()).Queued);
            }
        }

        public virtual async Task WorkItemsWillGetMovedToDeadletter() {
            var queue = GetQueue(retryDelay: TimeSpan.Zero);
            if (queue == null)
                return;

            using (queue) {
                await queue.DeleteQueueAsync().AnyContext();

                await queue.EnqueueAsync(new SimpleWorkItem {
                    Data = "Hello"
                }).AnyContext();
                var workItem = await queue.DequeueAsync(TimeSpan.Zero).AnyContext();
                Assert.Equal("Hello", workItem.Value.Data);
                Assert.Equal(1, (await queue.GetQueueStatsAsync().AnyContext()).Dequeued);

                await workItem.AbandonAsync().AnyContext();
                Assert.Equal(1, (await queue.GetQueueStatsAsync().AnyContext()).Abandoned);

                // work item should be retried 1 time.
                workItem = await queue.DequeueAsync(TimeSpan.FromSeconds(5)).AnyContext();
                Assert.NotNull(workItem);
                Assert.Equal("Hello", workItem.Value.Data);
                Assert.Equal(2, (await queue.GetQueueStatsAsync().AnyContext()).Dequeued);

                await workItem.AbandonAsync().AnyContext();
                // work item should be moved to deadletter _queue after retries.
                Assert.Equal(1, (await queue.GetQueueStatsAsync().AnyContext()).Deadletter);
                Assert.Equal(2, (await queue.GetQueueStatsAsync().AnyContext()).Abandoned);
            }
        }

        public virtual async Task CanAutoCompleteWorker() {
            var queue = GetQueue();
            if (queue == null)
                return;

            using (queue) {
                await queue.DeleteQueueAsync().AnyContext();

<<<<<<< HEAD
                var resetEvent = new AutoResetEvent(false);
                queue.StartWorkingAsync(w => {
=======
                var resetEvent = new AsyncManualResetEvent(false);
                queue.StartWorking(w => {
>>>>>>> 108104fe
                    Assert.Equal("Hello", w.Value.Data);
                    resetEvent.Set();
                    return TaskHelper.Completed();
                }, true);

                await queue.EnqueueAsync(new SimpleWorkItem {
                    Data = "Hello"
                }).AnyContext();

                Assert.Equal(1, (await queue.GetQueueStatsAsync().AnyContext()).Enqueued);
<<<<<<< HEAD
                resetEvent.WaitOne(TimeSpan.FromSeconds(5));
                await Task.Delay(100).AnyContext();
                Assert.Equal(0, (await queue.GetQueueStatsAsync().AnyContext()).Queued);
                Assert.Equal(1, (await queue.GetQueueStatsAsync().AnyContext()).Completed);
                Assert.Equal(0, (await queue.GetQueueStatsAsync().AnyContext()).Errors);
=======
                await resetEvent.WaitAsync().AnyContext();
                await Task.Delay(1).AnyContext();

                var stats = await queue.GetQueueStatsAsync().AnyContext();
                Assert.Equal(0, stats.Queued);
                Assert.Equal(1, stats.Completed);
                Assert.Equal(0, stats.Errors);
>>>>>>> 108104fe
            }
        }

        public virtual async Task CanHaveMultipleQueueInstances() {
            var queue = GetQueue(retries: 0, retryDelay: TimeSpan.Zero);
            if (queue == null)
                return;

            using (queue) {
                Logger.Trace().Message("Queue Id: {0}", queue.QueueId).Write();
                    await queue.DeleteQueueAsync().AnyContext();

                const int workItemCount = 10;
                const int workerCount = 3;
<<<<<<< HEAD
                var latch = new CountdownEvent(workItemCount);
=======
                var countdown = new AsyncCountdownEvent(workItemCount);
>>>>>>> 108104fe
                var info = new WorkInfo();
                var workers = new List<IQueue<SimpleWorkItem>> {queue};

                for (int i = 0; i < workerCount; i++) {
                    var q = GetQueue(retries: 0, retryDelay: TimeSpan.Zero);
                    Logger.Trace().Message("Queue Id: {0}, I: {1}", q.QueueId, i).Write();
<<<<<<< HEAD
                        q.StartWorkingAsync(async w => await DoWorkAsync(w, latch, info).AnyContext());
                    workers.Add(q);
                }

                Parallel.For(0, workItemCount, i => {
                        var id = queue.EnqueueAsync(new SimpleWorkItem {
                        Data = "Hello",
                        Id = i
                        }).AnyContext().GetAwaiter().GetResult();
                    Logger.Trace().Message("Enqueued Index: {0} Id: {1}", i, id).Write();
                });

                Assert.True(latch.Wait(TimeSpan.FromSeconds(20)));
                await Task.Delay(100).AnyContext(); // needed to make sure the worker error handler has time to finish
=======
                    q.StartWorking(async w => await DoWorkAsync(w, countdown, info).AnyContext());
                    workers.Add(q);
                }

                await Run.InParallel(workItemCount, async i => {
                        var id = await queue.EnqueueAsync(new SimpleWorkItem {
                        Data = "Hello",
                        Id = i
                        }).AnyContext();
                    Logger.Trace().Message("Enqueued Index: {0} Id: {1}", i, id).Write();
                }).AnyContext();
                
                await countdown.WaitAsync(TimeSpan.FromSeconds(5)).AnyContext();
>>>>>>> 108104fe
                Logger.Trace().Message("Completed: {0} Abandoned: {1} Error: {2}",
                    info.CompletedCount,
                    info.AbandonCount,
                    info.ErrorCount).Write();

<<<<<<< HEAD
                for (int i = 0; i < workers.Count; i++)
                {
                        var workerStats = await workers[i].GetQueueStatsAsync().AnyContext();
=======
                for (int i = 0; i < workers.Count; i++) {
                    var workerStats = await workers[i].GetQueueStatsAsync().AnyContext();
>>>>>>> 108104fe
                    Trace.WriteLine($"Worker#{i} Completed: {workerStats.Completed} Abandoned: {workerStats.Abandoned} Error: {workerStats.Errors}");
                }

                Assert.Equal(workItemCount, info.CompletedCount + info.AbandonCount + info.ErrorCount);

<<<<<<< HEAD
                    var stats = (await queue.GetQueueStatsAsync().AnyContext());
=======
                var stats = await queue.GetQueueStatsAsync().AnyContext();
                
>>>>>>> 108104fe
                // In memory queue doesn't share state.
                if (queue.GetType() == typeof (InMemoryQueue<SimpleWorkItem>)) {
                    Assert.Equal(info.CompletedCount, stats.Completed);
                    Assert.Equal(info.AbandonCount, stats.Abandoned - stats.Errors);
                    Assert.Equal(info.ErrorCount, stats.Errors);
                } else {
<<<<<<< HEAD
                        Assert.Equal(info.CompletedCount, workers.Sum(q => q.GetQueueStatsAsync().AnyContext().GetAwaiter().GetResult().Completed));
                        Assert.Equal(info.AbandonCount, workers.Sum(q => q.GetQueueStatsAsync().AnyContext().GetAwaiter().GetResult().Abandoned) - workers.Sum(q => q.GetQueueStatsAsync().AnyContext().GetAwaiter().GetResult().Errors));
                        Assert.Equal(info.ErrorCount, workers.Sum(q => q.GetQueueStatsAsync().AnyContext().GetAwaiter().GetResult().Errors));
=======
                    var workerStats = new List<QueueStats>();
                    foreach (var worker in workers)
                        workerStats.Add(await worker.GetQueueStatsAsync().AnyContext());

                    Assert.Equal(info.CompletedCount, workerStats.Sum(s => s.Completed));
                    Assert.Equal(info.AbandonCount, workerStats.Sum(s => s.Abandoned) - workerStats.Sum(s => s.Errors));
                    Assert.Equal(info.ErrorCount, workerStats.Sum(s => s.Errors));
>>>>>>> 108104fe
                }

                workers.ForEach(w => w.Dispose());
            }
        }

        public virtual async Task CanDelayRetry() {
            var queue = GetQueue(workItemTimeout: TimeSpan.FromMilliseconds(50), retryDelay: TimeSpan.FromSeconds(1));
            if (queue == null)
                return;

            using (queue) {
                await queue.DeleteQueueAsync().AnyContext();

                await queue.EnqueueAsync(new SimpleWorkItem {
                    Data = "Hello"
                }).AnyContext();

                var workItem = await queue.DequeueAsync(TimeSpan.Zero).AnyContext();
                Assert.NotNull(workItem);
                Assert.Equal("Hello", workItem.Value.Data);

                // wait for the task to be auto abandoned
<<<<<<< HEAD
                var sw = new Stopwatch();
                sw.Start();

=======
                var sw = Stopwatch.StartNew();
>>>>>>> 108104fe
                await workItem.AbandonAsync().AnyContext();
                Assert.Equal(1, (await queue.GetQueueStatsAsync().AnyContext()).Abandoned);

                workItem = await queue.DequeueAsync(TimeSpan.FromSeconds(5)).AnyContext();
                sw.Stop();
                Trace.WriteLine(sw.Elapsed);
                Assert.NotNull(workItem);
                Assert.True(sw.Elapsed > TimeSpan.FromSeconds(.95));
                await workItem.CompleteAsync().AnyContext();
                Assert.Equal(0, (await queue.GetQueueStatsAsync().AnyContext()).Queued);
            }
        }

        public virtual async Task CanRunWorkItemWithMetrics() {
            var eventRaised = new ManualResetEvent(false);

            var metricsClient = new InMemoryMetricsClient();
            var behavior = new MetricsQueueBehavior<WorkItemData>(metricsClient, "metric");
            var queue = new InMemoryQueue<WorkItemData>(behaviours: new[] { behavior });
            queue.Completed += (sender, e) => { eventRaised.Set(); };

            var work = new SimpleWorkItem { Id = 1, Data = "Testing" };

            await queue.EnqueueAsync(work).AnyContext();
            var item = await queue.DequeueAsync().AnyContext();
            await item.CompleteAsync().AnyContext();

            metricsClient.DisplayStats(_writer);

            Assert.True(eventRaised.WaitOne(TimeSpan.FromMinutes(1)));

            Assert.Equal(6, metricsClient.Counters.Count);
            Assert.Equal(4, metricsClient.Timings.Count);

            Assert.Equal(1, metricsClient.Counters["metric.workitemdata.simple.enqueued"]?.CurrentValue);
            Assert.Equal(1, metricsClient.Counters["metric.workitemdata.simple.dequeued"]?.CurrentValue);
            Assert.Equal(1, metricsClient.Counters["metric.workitemdata.simple.completed"]?.CurrentValue);

            Assert.True(0 < metricsClient.Timings["metric.workitemdata.simple.queuetime"]?.Count);
            Assert.True(0 < metricsClient.Timings["metric.workitemdata.simple.processtime"]?.Count);
        }

<<<<<<< HEAD
        protected async Task DoWorkAsync(QueueEntry<SimpleWorkItem> w, CountdownEvent latch, WorkInfo info) {
=======
        protected async Task DoWorkAsync(QueueEntry<SimpleWorkItem> w, AsyncCountdownEvent countdown, WorkInfo info) {
>>>>>>> 108104fe
            Trace.WriteLine($"Starting: {w.Value.Id}");
            Assert.Equal("Hello", w.Value.Data);

            try {
                // randomly complete, abandon or blowup.
                if (RandomData.GetBool()) {
                    Trace.WriteLine($"Completing: {w.Value.Id}");
                    await w.CompleteAsync().AnyContext();
                    info.IncrementCompletedCount();
                } else if (RandomData.GetBool()) {
                    Trace.WriteLine($"Abandoning: {w.Value.Id}");
                    await w.AbandonAsync().AnyContext();
                    info.IncrementAbandonCount();
                } else {
                    Trace.WriteLine($"Erroring: {w.Value.Id}");
                    info.IncrementErrorCount();
                    throw new ApplicationException();
                }
            } finally {
               
<<<<<<< HEAD
                Trace.WriteLine($"Signal {latch.CurrentCount}");
                latch.Signal();
=======
                Trace.WriteLine($"Signal {countdown.CurrentCount}");
                countdown.Signal();
>>>>>>> 108104fe
            }
        }
    }

    public class WorkInfo {
        private int _abandonCount = 0;
        private int _errorCount = 0;
        private int _completedCount = 0;

        public int AbandonCount => _abandonCount;
        public int ErrorCount => _errorCount;
        public int CompletedCount => _completedCount;

        public void IncrementAbandonCount() {
            Interlocked.Increment(ref _abandonCount);
        }

        public void IncrementErrorCount() {
            Interlocked.Increment(ref _errorCount);
        }

        public void IncrementCompletedCount() {
            Interlocked.Increment(ref _completedCount);
        }
    }
<<<<<<< HEAD
}

#pragma warning restore CS4014 // Because this call is not awaited, execution of the current method continues before the call is completed
=======
}
>>>>>>> 108104fe
<|MERGE_RESOLUTION|>--- conflicted
+++ resolved
@@ -1,10 +1,4 @@
-<<<<<<< HEAD
-﻿#pragma warning disable CS4014 // Because this call is not awaited, execution of the current method continues before the call is completed
-
-using System;
-=======
 ﻿using System;
->>>>>>> 108104fe
 using System.Collections.Generic;
 using System.Diagnostics;
 using System.Linq;
@@ -17,15 +11,10 @@
 using Foundatio.Queues;
 using Foundatio.Tests.Utility;
 using Foundatio.Utility;
-<<<<<<< HEAD
-using Xunit;
-using Xunit.Abstractions;
-=======
 using Nito.AsyncEx;
 using Xunit;
 using Xunit.Abstractions;
 #pragma warning disable CS4014
->>>>>>> 108104fe
 
 namespace Foundatio.Tests.Queue {
     public abstract class QueueTestBase : CaptureTests {
@@ -92,11 +81,7 @@
                 metrics.DisplayStats(_writer);
 
                 Assert.InRange(sw.ElapsedMilliseconds, iterations * 100, iterations * 325);
-<<<<<<< HEAD
-                Assert.InRange(metrics.Timings["simpleworkitem.queuetime"].Max, 0, 25);
-=======
                 Assert.InRange(metrics.Timings["simpleworkitem.queuetime"].Average, 0, 25);
->>>>>>> 108104fe
             }
         }
 
@@ -116,12 +101,7 @@
                 }
                 Assert.Equal(workItemCount, (await queue.GetQueueStatsAsync().AnyContext()).Queued);
 
-<<<<<<< HEAD
-                var sw = new Stopwatch();
-                sw.Start();
-=======
-                var sw = Stopwatch.StartNew();
->>>>>>> 108104fe
+                var sw = Stopwatch.StartNew();
                 for (int i = 0; i < workItemCount; i++) {
                     var workItem = await queue.DequeueAsync(TimeSpan.FromSeconds(5)).AnyContext();
                     Assert.NotNull(workItem);
@@ -146,12 +126,7 @@
             using (queue) {
                 await queue.DeleteQueueAsync().AnyContext();
 
-<<<<<<< HEAD
-                var sw = new Stopwatch();
-                sw.Start();
-=======
-                var sw = Stopwatch.StartNew();
->>>>>>> 108104fe
+                var sw = Stopwatch.StartNew();
                 var workItem = await queue.DequeueAsync(TimeSpan.Zero).AnyContext();
                 sw.Stop();
                 Logger.Trace().Message("Time {0}", sw.Elapsed).Write();
@@ -169,13 +144,8 @@
                 await queue.DeleteQueueAsync().AnyContext();
 
                 TimeSpan timeToWait = TimeSpan.FromSeconds(1);
-<<<<<<< HEAD
-                var sw = new Stopwatch();
-                sw.Start();
-=======
-
-                var sw = Stopwatch.StartNew();
->>>>>>> 108104fe
+
+                var sw = Stopwatch.StartNew();
                 var workItem = await queue.DequeueAsync(timeToWait).AnyContext();
                 sw.Stop();
                 Logger.Trace().Message("Time {0}", sw.Elapsed).Write();
@@ -208,12 +178,7 @@
                     Data = "Hello"
                 }).AnyContext()).AnyContext();
 
-<<<<<<< HEAD
-                var sw = new Stopwatch();
-                sw.Start();
-=======
-                var sw = Stopwatch.StartNew();
->>>>>>> 108104fe
+                var sw = Stopwatch.StartNew();
                 var workItem = await queue.DequeueAsync(TimeSpan.FromSeconds(2)).AnyContext();
                 sw.Stop();
                 Trace.WriteLine(sw.Elapsed);
@@ -230,13 +195,8 @@
             using (queue) {
                 await queue.DeleteQueueAsync().AnyContext();
 
-<<<<<<< HEAD
-                var resetEvent = new AutoResetEvent(false);
-                queue.StartWorkingAsync(async w => {
-=======
                 var resetEvent = new AsyncManualResetEvent(false);
                 queue.StartWorking(async w => {
->>>>>>> 108104fe
                     Assert.Equal("Hello", w.Value.Data);
                     await w.CompleteAsync().AnyContext();
                     resetEvent.Set();
@@ -246,18 +206,11 @@
                     Data = "Hello"
                 }).AnyContext();
 
-<<<<<<< HEAD
-                resetEvent.WaitOne(TimeSpan.FromSeconds(5));
-                Assert.Equal(1, (await queue.GetQueueStatsAsync().AnyContext()).Completed);
-                Assert.Equal(0, (await queue.GetQueueStatsAsync().AnyContext()).Queued);
-                Assert.Equal(0, (await queue.GetQueueStatsAsync().AnyContext()).Errors);
-=======
                 await resetEvent.WaitAsync().AnyContext();
                 var stats = await queue.GetQueueStatsAsync().AnyContext();
                 Assert.Equal(1, stats.Completed);
                 Assert.Equal(0, stats.Queued);
                 Assert.Equal(0, stats.Errors);
->>>>>>> 108104fe
             }
         }
 
@@ -272,21 +225,12 @@
             using (queue) {
                 await queue.DeleteQueueAsync().AnyContext();
 				
-<<<<<<< HEAD
-                queue.StartWorkingAsync(w => {
-=======
                 queue.StartWorking(w => {
->>>>>>> 108104fe
                     Debug.WriteLine("WorkAction");
                     Assert.Equal("Hello", w.Value.Data);
                     throw new ApplicationException();
                 });
-<<<<<<< HEAD
-
-
-=======
                 
->>>>>>> 108104fe
                 metrics.DisplayStats(_writer);
                 var success = await metrics.WaitForCounterAsync("simpleworkitem.hello.abandoned", async () => await queue.EnqueueAsync(new SimpleWorkItem {
                     Data = "Hello"
@@ -315,13 +259,8 @@
                 Assert.Equal("Hello", workItem.Value.Data);
 
                 // wait for the task to be auto abandoned
-<<<<<<< HEAD
-                var sw = new Stopwatch();
-                sw.Start();
-=======
-
-                var sw = Stopwatch.StartNew();
->>>>>>> 108104fe
+
+                var sw = Stopwatch.StartNew();
                 workItem = await queue.DequeueAsync(TimeSpan.FromSeconds(5)).AnyContext();
                 sw.Stop();
                 Logger.Trace().Message("Time {0}", sw.Elapsed).Write();
@@ -370,13 +309,8 @@
             using (queue) {
                 await queue.DeleteQueueAsync().AnyContext();
 
-<<<<<<< HEAD
-                var resetEvent = new AutoResetEvent(false);
-                queue.StartWorkingAsync(w => {
-=======
                 var resetEvent = new AsyncManualResetEvent(false);
                 queue.StartWorking(w => {
->>>>>>> 108104fe
                     Assert.Equal("Hello", w.Value.Data);
                     resetEvent.Set();
                     return TaskHelper.Completed();
@@ -387,13 +321,6 @@
                 }).AnyContext();
 
                 Assert.Equal(1, (await queue.GetQueueStatsAsync().AnyContext()).Enqueued);
-<<<<<<< HEAD
-                resetEvent.WaitOne(TimeSpan.FromSeconds(5));
-                await Task.Delay(100).AnyContext();
-                Assert.Equal(0, (await queue.GetQueueStatsAsync().AnyContext()).Queued);
-                Assert.Equal(1, (await queue.GetQueueStatsAsync().AnyContext()).Completed);
-                Assert.Equal(0, (await queue.GetQueueStatsAsync().AnyContext()).Errors);
-=======
                 await resetEvent.WaitAsync().AnyContext();
                 await Task.Delay(1).AnyContext();
 
@@ -401,7 +328,6 @@
                 Assert.Equal(0, stats.Queued);
                 Assert.Equal(1, stats.Completed);
                 Assert.Equal(0, stats.Errors);
->>>>>>> 108104fe
             }
         }
 
@@ -416,33 +342,13 @@
 
                 const int workItemCount = 10;
                 const int workerCount = 3;
-<<<<<<< HEAD
-                var latch = new CountdownEvent(workItemCount);
-=======
                 var countdown = new AsyncCountdownEvent(workItemCount);
->>>>>>> 108104fe
                 var info = new WorkInfo();
                 var workers = new List<IQueue<SimpleWorkItem>> {queue};
 
                 for (int i = 0; i < workerCount; i++) {
                     var q = GetQueue(retries: 0, retryDelay: TimeSpan.Zero);
                     Logger.Trace().Message("Queue Id: {0}, I: {1}", q.QueueId, i).Write();
-<<<<<<< HEAD
-                        q.StartWorkingAsync(async w => await DoWorkAsync(w, latch, info).AnyContext());
-                    workers.Add(q);
-                }
-
-                Parallel.For(0, workItemCount, i => {
-                        var id = queue.EnqueueAsync(new SimpleWorkItem {
-                        Data = "Hello",
-                        Id = i
-                        }).AnyContext().GetAwaiter().GetResult();
-                    Logger.Trace().Message("Enqueued Index: {0} Id: {1}", i, id).Write();
-                });
-
-                Assert.True(latch.Wait(TimeSpan.FromSeconds(20)));
-                await Task.Delay(100).AnyContext(); // needed to make sure the worker error handler has time to finish
-=======
                     q.StartWorking(async w => await DoWorkAsync(w, countdown, info).AnyContext());
                     workers.Add(q);
                 }
@@ -456,42 +362,26 @@
                 }).AnyContext();
                 
                 await countdown.WaitAsync(TimeSpan.FromSeconds(5)).AnyContext();
->>>>>>> 108104fe
                 Logger.Trace().Message("Completed: {0} Abandoned: {1} Error: {2}",
                     info.CompletedCount,
                     info.AbandonCount,
                     info.ErrorCount).Write();
 
-<<<<<<< HEAD
-                for (int i = 0; i < workers.Count; i++)
-                {
-                        var workerStats = await workers[i].GetQueueStatsAsync().AnyContext();
-=======
                 for (int i = 0; i < workers.Count; i++) {
                     var workerStats = await workers[i].GetQueueStatsAsync().AnyContext();
->>>>>>> 108104fe
                     Trace.WriteLine($"Worker#{i} Completed: {workerStats.Completed} Abandoned: {workerStats.Abandoned} Error: {workerStats.Errors}");
                 }
 
                 Assert.Equal(workItemCount, info.CompletedCount + info.AbandonCount + info.ErrorCount);
 
-<<<<<<< HEAD
-                    var stats = (await queue.GetQueueStatsAsync().AnyContext());
-=======
                 var stats = await queue.GetQueueStatsAsync().AnyContext();
                 
->>>>>>> 108104fe
                 // In memory queue doesn't share state.
                 if (queue.GetType() == typeof (InMemoryQueue<SimpleWorkItem>)) {
                     Assert.Equal(info.CompletedCount, stats.Completed);
                     Assert.Equal(info.AbandonCount, stats.Abandoned - stats.Errors);
                     Assert.Equal(info.ErrorCount, stats.Errors);
                 } else {
-<<<<<<< HEAD
-                        Assert.Equal(info.CompletedCount, workers.Sum(q => q.GetQueueStatsAsync().AnyContext().GetAwaiter().GetResult().Completed));
-                        Assert.Equal(info.AbandonCount, workers.Sum(q => q.GetQueueStatsAsync().AnyContext().GetAwaiter().GetResult().Abandoned) - workers.Sum(q => q.GetQueueStatsAsync().AnyContext().GetAwaiter().GetResult().Errors));
-                        Assert.Equal(info.ErrorCount, workers.Sum(q => q.GetQueueStatsAsync().AnyContext().GetAwaiter().GetResult().Errors));
-=======
                     var workerStats = new List<QueueStats>();
                     foreach (var worker in workers)
                         workerStats.Add(await worker.GetQueueStatsAsync().AnyContext());
@@ -499,7 +389,6 @@
                     Assert.Equal(info.CompletedCount, workerStats.Sum(s => s.Completed));
                     Assert.Equal(info.AbandonCount, workerStats.Sum(s => s.Abandoned) - workerStats.Sum(s => s.Errors));
                     Assert.Equal(info.ErrorCount, workerStats.Sum(s => s.Errors));
->>>>>>> 108104fe
                 }
 
                 workers.ForEach(w => w.Dispose());
@@ -523,13 +412,7 @@
                 Assert.Equal("Hello", workItem.Value.Data);
 
                 // wait for the task to be auto abandoned
-<<<<<<< HEAD
-                var sw = new Stopwatch();
-                sw.Start();
-
-=======
-                var sw = Stopwatch.StartNew();
->>>>>>> 108104fe
+                var sw = Stopwatch.StartNew();
                 await workItem.AbandonAsync().AnyContext();
                 Assert.Equal(1, (await queue.GetQueueStatsAsync().AnyContext()).Abandoned);
 
@@ -572,11 +455,7 @@
             Assert.True(0 < metricsClient.Timings["metric.workitemdata.simple.processtime"]?.Count);
         }
 
-<<<<<<< HEAD
-        protected async Task DoWorkAsync(QueueEntry<SimpleWorkItem> w, CountdownEvent latch, WorkInfo info) {
-=======
         protected async Task DoWorkAsync(QueueEntry<SimpleWorkItem> w, AsyncCountdownEvent countdown, WorkInfo info) {
->>>>>>> 108104fe
             Trace.WriteLine($"Starting: {w.Value.Id}");
             Assert.Equal("Hello", w.Value.Data);
 
@@ -597,13 +476,8 @@
                 }
             } finally {
                
-<<<<<<< HEAD
-                Trace.WriteLine($"Signal {latch.CurrentCount}");
-                latch.Signal();
-=======
                 Trace.WriteLine($"Signal {countdown.CurrentCount}");
                 countdown.Signal();
->>>>>>> 108104fe
             }
         }
     }
@@ -629,10 +503,4 @@
             Interlocked.Increment(ref _completedCount);
         }
     }
-<<<<<<< HEAD
-}
-
-#pragma warning restore CS4014 // Because this call is not awaited, execution of the current method continues before the call is completed
-=======
-}
->>>>>>> 108104fe
+}