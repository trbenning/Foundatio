--- conflicted
+++ resolved
@@ -47,25 +47,16 @@
             Thread.Sleep(50);
         }
 
-<<<<<<< HEAD
         public virtual async Task CanSendDelayedMessage() {
-=======
-        public virtual void CanSendDelayedMessage() {
             const int numConcurrentMessages = 10000;
->>>>>>> 04e9fbd3
-            var messageBus = GetMessageBus();
-            if (messageBus == null)
-                return;
-
-            using (messageBus) {
-<<<<<<< HEAD
-                var resetEvent = new AutoResetEvent(false);
-                await messageBus.SubscribeAsync<SimpleMessageA>(msg => {
-=======
+            var messageBus = GetMessageBus();
+            if (messageBus == null)
+                return;
+
+            using (messageBus) {
                 var resetEvent = new CountDownLatch(numConcurrentMessages);
 
-                messageBus.Subscribe<SimpleMessageA>(msg => {
->>>>>>> 04e9fbd3
+                await messageBus.SubscribeAsync<SimpleMessageA>(msg => {
                     Logger.Trace().Message("Got message").Write();
                     Assert.Equal("Hello", msg.Data);
                     resetEvent.Signal();
@@ -74,16 +65,9 @@
 
                 var sw = new Stopwatch();
                 sw.Start();
-<<<<<<< HEAD
-                await messageBus.PublishAsync(new SimpleMessageA {
-                    Data = "Hello"
-                }, TimeSpan.FromMilliseconds(100)).AnyContext();
-                Logger.Trace().Message("Published one...").Write();
-=======
->>>>>>> 04e9fbd3
 
                 Parallel.For(0, numConcurrentMessages, (_) => {
-                    messageBus.Publish(new SimpleMessageA {
+                    await messageBus.PublishAsync(new SimpleMessageA {
                         Data = "Hello"
                     }, TimeSpan.FromMilliseconds(RandomData.GetInt(0, 300)));
                     Logger.Trace().Message("Published one...").Write();
@@ -249,7 +233,7 @@
                     Data = "Hello"
                 }).AnyContext();
 
-                Thread.Sleep(100);
+                await Task.Delay(100).AnyContext();
                 var resetEvent = new AutoResetEvent(false);
                 await messageBus.SubscribeAsync<SimpleMessageA>(msg => {
                     Assert.Equal("Hello", msg.Data);
