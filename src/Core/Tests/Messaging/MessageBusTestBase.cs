--- conflicted
+++ resolved
@@ -1,11 +1,5 @@
-﻿#pragma warning disable CS4014 // Because this call is not awaited, execution of the current method continues before the call is completed
-
-using System;
+﻿using System;
 using System.Diagnostics;
-<<<<<<< HEAD
-using System.Threading;
-=======
->>>>>>> 108104fe
 using System.Threading.Tasks;
 using Foundatio.Extensions;
 using Foundatio.Tests.Utility;
@@ -30,13 +24,8 @@
                 return;
 
             using (messageBus) {
-<<<<<<< HEAD
-                var resetEvent = new AutoResetEvent(false);
-                messageBus.SubscribeAsync<SimpleMessageA>(msg => {
-=======
                 var resetEvent = new AsyncManualResetEvent(false);
                 messageBus.Subscribe<SimpleMessageA>(msg => {
->>>>>>> 108104fe
                     Logger.Trace().Message("Got message").Write();
                     Assert.Equal("Hello", msg.Data);
                     resetEvent.Set();
@@ -51,11 +40,6 @@
 
                 await resetEvent.WaitAsync(TimeSpan.FromSeconds(5)).AnyContext();
             }
-<<<<<<< HEAD
-
-            await Task.Delay(50).AnyContext();
-=======
->>>>>>> 108104fe
         }
 
         public virtual async Task CanSendDelayedMessage() {
@@ -67,7 +51,7 @@
             using (messageBus) {
                 var countdown = new AsyncCountdownEvent(numConcurrentMessages);
 
-                messageBus.SubscribeAsync<SimpleMessageA>(msg => {
+                messageBus.Subscribe<SimpleMessageA>(msg => {
                     Logger.Trace().Message("Got message").Write();
                     Assert.Equal("Hello", msg.Data);
                     countdown.Signal();
@@ -76,17 +60,10 @@
 
                 var sw = Stopwatch.StartNew();
 
-<<<<<<< HEAD
-                Parallel.For(0, numConcurrentMessages, (_) => {
-                    messageBus.PublishAsync(new SimpleMessageA {
-                        Data = "Hello"
-                    }, TimeSpan.FromMilliseconds(RandomData.GetInt(0, 300))).AnyContext().GetAwaiter().GetResult();
-=======
                 await Run.InParallel(numConcurrentMessages, async i => {
                     await messageBus.PublishAsync(new SimpleMessageA {
                         Data = "Hello"
                     }, TimeSpan.FromMilliseconds(RandomData.GetInt(0, 300))).AnyContext();
->>>>>>> 108104fe
                     Logger.Trace().Message("Published one...").Write();
                 }).AnyContext();
 
@@ -95,11 +72,6 @@
                 
                 Assert.True(sw.Elapsed > TimeSpan.FromMilliseconds(80));
             }
-<<<<<<< HEAD
-
-            await Task.Delay(50).AnyContext();
-=======
->>>>>>> 108104fe
         }
 
         public virtual async Task CanSendMessageToMultipleSubscribers() {
@@ -108,39 +80,25 @@
                 return;
 
             using (messageBus) {
-<<<<<<< HEAD
-                var latch = new CountDownLatch(3);
-                messageBus.SubscribeAsync<SimpleMessageA>(msg => {
-=======
                 var countdown = new AsyncCountdownEvent(3);
                 messageBus.Subscribe<SimpleMessageA>(msg => {
->>>>>>> 108104fe
-                    Assert.Equal("Hello", msg.Data);
-                    countdown.Signal();
-                });
-                messageBus.SubscribeAsync<SimpleMessageA>(msg => {
-                    Assert.Equal("Hello", msg.Data);
-                    countdown.Signal();
-                });
-                messageBus.SubscribeAsync<SimpleMessageA>(msg => {
-                    Assert.Equal("Hello", msg.Data);
-                    countdown.Signal();
-                });
-<<<<<<< HEAD
-                messageBus.PublishAsync(new SimpleMessageA {
-=======
-                await messageBus.PublishAsync(new SimpleMessageA {
->>>>>>> 108104fe
-                    Data = "Hello"
-                }).AnyContext();
-
-                await countdown.WaitAsync(TimeSpan.FromSeconds(2)).AnyContext();
-            }
-<<<<<<< HEAD
-
-            await Task.Delay(50).AnyContext();
-=======
->>>>>>> 108104fe
+                    Assert.Equal("Hello", msg.Data);
+                    countdown.Signal();
+                });
+                messageBus.Subscribe<SimpleMessageA>(msg => {
+                    Assert.Equal("Hello", msg.Data);
+                    countdown.Signal();
+                });
+                messageBus.Subscribe<SimpleMessageA>(msg => {
+                    Assert.Equal("Hello", msg.Data);
+                    countdown.Signal();
+                });
+                await messageBus.PublishAsync(new SimpleMessageA {
+                    Data = "Hello"
+                }).AnyContext();
+
+                await countdown.WaitAsync(TimeSpan.FromSeconds(2)).AnyContext();
+            }
         }
 
         public virtual async Task CanTolerateSubscriberFailure() {
@@ -149,38 +107,24 @@
                 return;
 
             using (messageBus) {
-<<<<<<< HEAD
-                var latch = new CountDownLatch(2);
-                messageBus.SubscribeAsync<SimpleMessageA>(msg => {
-=======
                 var countdown = new AsyncCountdownEvent(2);
                 messageBus.Subscribe<SimpleMessageA>(msg => {
->>>>>>> 108104fe
                     throw new ApplicationException();
                 });
-                messageBus.SubscribeAsync<SimpleMessageA>(msg => {
-                    Assert.Equal("Hello", msg.Data);
-                    countdown.Signal();
-                });
-                messageBus.SubscribeAsync<SimpleMessageA>(msg => {
-                    Assert.Equal("Hello", msg.Data);
-                    countdown.Signal();
-                });
-<<<<<<< HEAD
-                messageBus.PublishAsync(new SimpleMessageA {
-=======
-                await messageBus.PublishAsync(new SimpleMessageA {
->>>>>>> 108104fe
-                    Data = "Hello"
-                }).AnyContext();
-
-                await countdown.WaitAsync(TimeSpan.FromSeconds(2)).AnyContext();
-            }
-<<<<<<< HEAD
-
-            await Task.Delay(50).AnyContext();
-=======
->>>>>>> 108104fe
+                messageBus.Subscribe<SimpleMessageA>(msg => {
+                    Assert.Equal("Hello", msg.Data);
+                    countdown.Signal();
+                });
+                messageBus.Subscribe<SimpleMessageA>(msg => {
+                    Assert.Equal("Hello", msg.Data);
+                    countdown.Signal();
+                });
+                await messageBus.PublishAsync(new SimpleMessageA {
+                    Data = "Hello"
+                }).AnyContext();
+
+                await countdown.WaitAsync(TimeSpan.FromSeconds(2)).AnyContext();
+            }
         }
 
         public virtual async Task WillOnlyReceiveSubscribedMessageType() {
@@ -189,34 +133,20 @@
                 return;
 
             using (messageBus) {
-<<<<<<< HEAD
-                var resetEvent = new AutoResetEvent(false);
-                messageBus.SubscribeAsync<SimpleMessageB>(msg => {
-=======
                 var resetEvent = new AsyncManualResetEvent(false);
                 messageBus.Subscribe<SimpleMessageB>(msg => {
->>>>>>> 108104fe
                     Assert.True(false, "Received wrong message type.");
                 });
-                messageBus.SubscribeAsync<SimpleMessageA>(msg => {
+                messageBus.Subscribe<SimpleMessageA>(msg => {
                     Assert.Equal("Hello", msg.Data);
                     resetEvent.Set();
                 });
-<<<<<<< HEAD
-                messageBus.PublishAsync(new SimpleMessageA {
-=======
-                await messageBus.PublishAsync(new SimpleMessageA {
->>>>>>> 108104fe
+                await messageBus.PublishAsync(new SimpleMessageA {
                     Data = "Hello"
                 }).AnyContext();
 
                 await resetEvent.WaitAsync(TimeSpan.FromSeconds(2)).AnyContext();
             }
-<<<<<<< HEAD
-
-            await Task.Delay(50).AnyContext();
-=======
->>>>>>> 108104fe
         }
 
         public virtual async Task WillReceiveDerivedMessageTypes() {
@@ -225,13 +155,8 @@
                 return;
 
             using (messageBus) {
-<<<<<<< HEAD
-                var latch = new CountDownLatch(2);
-                messageBus.SubscribeAsync<ISimpleMessage>(msg => {
-=======
                 var countdown = new AsyncCountdownEvent(2);
                 messageBus.Subscribe<ISimpleMessage>(msg => {
->>>>>>> 108104fe
                     Assert.Equal("Hello", msg.Data);
                     countdown.Signal();
                 });
@@ -247,11 +172,6 @@
 
                 await countdown.WaitAsync(TimeSpan.FromSeconds(5)).AnyContext();
             }
-<<<<<<< HEAD
-
-            await Task.Delay(50).AnyContext();
-=======
->>>>>>> 108104fe
         }
 
         public virtual async Task CanSubscribeToAllMessageTypes() {
@@ -260,15 +180,9 @@
                 return;
 
             using (messageBus) {
-<<<<<<< HEAD
-                var latch = new CountDownLatch(3);
-                messageBus.SubscribeAsync<object>(msg => {
-                    latch.Signal();
-=======
                 var countdown = new AsyncCountdownEvent(3);
                 messageBus.Subscribe<object>(msg => {
                     countdown.Signal();
->>>>>>> 108104fe
                 });
                 await messageBus.PublishAsync(new SimpleMessageA {
                     Data = "Hello"
@@ -282,11 +196,6 @@
 
                 await countdown.WaitAsync(TimeSpan.FromSeconds(2)).AnyContext();
             }
-<<<<<<< HEAD
-
-            await Task.Delay(50).AnyContext();
-=======
->>>>>>> 108104fe
         }
 
         public virtual async Task WontKeepMessagesWithNoSubscribers() {
@@ -300,13 +209,8 @@
                 }).AnyContext();
 
                 await Task.Delay(100).AnyContext();
-<<<<<<< HEAD
-                var resetEvent = new AutoResetEvent(false);
-                messageBus.SubscribeAsync<SimpleMessageA>(msg => {
-=======
                 var resetEvent = new AsyncManualResetEvent(false);
                 messageBus.Subscribe<SimpleMessageA>(msg => {
->>>>>>> 108104fe
                     Assert.Equal("Hello", msg.Data);
                     resetEvent.Set();
                 });
@@ -315,6 +219,4 @@
             }
         }
     }
-}
-
-#pragma warning restore CS4014 // Because this call is not awaited, execution of the current method continues before the call is completed+}