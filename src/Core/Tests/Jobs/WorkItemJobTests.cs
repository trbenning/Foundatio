--- conflicted
+++ resolved
@@ -52,12 +52,7 @@
         }
 
         [Fact]
-<<<<<<< HEAD
         public async Task CanHandleMultipleWorkItemInstances() {
-=======
-        public async Task CanHandleMultipleWorkItemInstances()
-        {
->>>>>>> 04e9fbd3
             var metrics = new InMemoryMetricsClient();
             var queue = new InMemoryQueue<WorkItemData>(retryDelay: TimeSpan.Zero, retries: 0);
             queue.AttachBehavior(new MetricsQueueBehavior<WorkItemData>(metrics));
@@ -108,12 +103,8 @@
                 Task.Run(async () => await j3.RunUntilEmptyAsync(token).AnyContext(), token),
             });
 
-<<<<<<< HEAD
             await Task.WhenAll(tasks).AnyContext();
-=======
-            await Task.WhenAll(tasks);
->>>>>>> 04e9fbd3
-            Thread.Sleep(10);
+            await Task.Delay(10).AnyContext();
             Assert.Equal(100, completedItems.Count + errors);
             Assert.Equal(3, jobIds.Count);
             Assert.Equal(100, jobIds.Sum(kvp => kvp.Value));
@@ -196,11 +187,7 @@
 
         public MyDependency Dependency { get; private set; }
 
-<<<<<<< HEAD
         public async Task HandleItem(WorkItemContext context) {
-=======
-        public override Task HandleItem(WorkItemContext context) {
->>>>>>> 04e9fbd3
             Assert.NotNull(Dependency);
 
             var jobData = context.GetData<MyWorkItem>();
