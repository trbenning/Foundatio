--- conflicted
+++ resolved
@@ -60,20 +60,12 @@
             using (locker) {
                 await locker.ReleaseLockAsync("test").AnyContext();
 
-<<<<<<< HEAD
-                var testLock = await locker.AcquireLockAsync("test", TimeSpan.FromSeconds(1)).AnyContext();
-=======
-                var testLock = locker.AcquireLock("test", TimeSpan.FromMilliseconds(100));
->>>>>>> 04e9fbd3
+                var testLock = await locker.AcquireLockAsync("test", TimeSpan.FromMilliseconds(100)).AnyContext();
                 Assert.NotNull(testLock);
                 var lock1 = await locker.AcquireLockAsync("test", acquireTimeout: TimeSpan.FromMilliseconds(100)).AnyContext();
                 Assert.Null(lock1);
 
-<<<<<<< HEAD
-                testLock = await locker.AcquireLockAsync("test", acquireTimeout: TimeSpan.FromSeconds(2)).AnyContext();
-=======
-                testLock = locker.AcquireLock("test", acquireTimeout: TimeSpan.FromMilliseconds(100));
->>>>>>> 04e9fbd3
+                testLock = await locker.AcquireLockAsync("test", acquireTimeout: TimeSpan.FromMilliseconds(100)).AnyContext();
                 Assert.NotNull(testLock);
             }
         }
