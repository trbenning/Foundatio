--- conflicted
+++ resolved
@@ -69,16 +69,6 @@
         public async Task CanSendMultithreaded() {
             const int iterations = 100;
             await StartListeningAsync(iterations).AnyContext();
-<<<<<<< HEAD
-            
-            var result = Parallel.For(0, iterations, i => {
-                Task.Delay(50).AnyContext().GetAwaiter().GetResult();
-                _client.CounterAsync("counter").AnyContext().GetAwaiter().GetResult();
-            });
-
-            while (!result.IsCompleted) {}
-=======
->>>>>>> 108104fe
 
             await Run.InParallel(iterations, async i =>{
                 await Task.Delay(50).AnyContext();
