﻿using System;
using System.Diagnostics;
using System.Threading;
using System.Threading.Tasks;
using Foundatio.Caching;
using Foundatio.Extensions;
using Foundatio.Messaging;
using Foundatio.Logging;
using Foundatio.Tests.Utility;
using Foundatio.Utility;
using Nito.AsyncEx;
using Xunit;
using Xunit.Abstractions;

namespace Foundatio.Tests.Caching {
    public class HybridCacheClientTests: CacheClientTestsBase {
        private readonly ICacheClient _distributedCache = new InMemoryCacheClient();
        private readonly IMessageBus _messageBus = new InMemoryMessageBus();

        public HybridCacheClientTests(CaptureFixture fixture, ITestOutputHelper output) : base(fixture, output) {}

        protected override ICacheClient GetCacheClient() {
            return new HybridCacheClient(_distributedCache, _messageBus);
        }

        [Fact]
        public override Task CanSetAndGetValue() {
            return base.CanSetAndGetValue();
        }

        [Fact]
        public override Task CanAddConncurrently() {
            return base.CanAddConncurrently();
        }

        [Fact]
        public override Task CanTryGet() {
            return base.CanTryGet();
        }

        [Fact]
        public override Task CanUseScopedCaches() {
            return base.CanUseScopedCaches();
        }
        
        [Fact]
        public override Task CanSetAndGetObject() {
            return base.CanSetAndGetObject();
        }

        [Fact]
        public override Task CanRemoveByPrefix() {
            return base.CanRemoveByPrefix();
        }

        [Fact]
        public override Task CanSetExpiration() {
            return base.CanSetExpiration();
        }

        [Fact]
        public virtual async Task WillUseLocalCache() {
            var firstCache = GetCacheClient() as HybridCacheClient;
            Assert.NotNull(firstCache);

            var secondCache = GetCacheClient() as HybridCacheClient;
            Assert.NotNull(secondCache);

            await firstCache.SetAsync("first1", 1);
            await firstCache.IncrementAsync("first2");
            // doesnt use localcache for simple types
            Assert.Equal(0, firstCache.LocalCache.Count);

            var cacheKey = Guid.NewGuid().ToString("N").Substring(10);
            await firstCache.SetAsync(cacheKey, new SimpleModel { Data1 = "test" });
            Assert.Equal(1, firstCache.LocalCache.Count);
            Assert.Equal(0, secondCache.LocalCache.Count);
            Assert.Equal(0, firstCache.LocalCacheHits);

            Assert.True((await firstCache.GetAsync<SimpleModel>(cacheKey)).HasValue);
            Assert.Equal(1, firstCache.LocalCacheHits);

            Assert.True((await secondCache.GetAsync<SimpleModel>(cacheKey)).HasValue);
            Assert.Equal(0, secondCache.LocalCacheHits);
            Assert.Equal(1, secondCache.LocalCache.Count);

            Assert.True((await secondCache.GetAsync<SimpleModel>(cacheKey)).HasValue);
            Assert.Equal(1, secondCache.LocalCacheHits);
        }

        [Fact]
        public virtual async Task WillExpireRemoteItems() {
            Logger.Trace().Message("Warm the log...").Write();
            var firstCache = GetCacheClient() as HybridCacheClient;
            Assert.NotNull(firstCache);

            var secondCache = GetCacheClient() as HybridCacheClient;
            Assert.NotNull(secondCache);

            var countdownEvent = new AsyncCountdownEvent(2);
            firstCache.LocalCache.ItemExpired += (sender, args) => {
                _writer.WriteLine("First expired: " + args.Key);
                countdownEvent.Signal();
                return TaskHelper.Completed();
            };
            secondCache.LocalCache.ItemExpired += (sender, args) => {
                _writer.WriteLine("Second expired: " + args.Key);
                countdownEvent.Signal();
                return TaskHelper.Completed();
            };

<<<<<<< HEAD
            var cacheKey = Guid.NewGuid().ToString("N").Substring(10);
            _writer.WriteLine("First Set");
=======
            var cacheKey = "willexpireremote";
            _writer.WriteLine("Set");
>>>>>>> f784bc63
            await firstCache.SetAsync(cacheKey, new SimpleModel { Data1 = "test" }, TimeSpan.FromMilliseconds(150));
            _writer.WriteLine("Done First Set");
            Assert.Equal(1, firstCache.LocalCache.Count);
            Assert.Equal(0, secondCache.LocalCache.Count);
            Assert.Equal(0, firstCache.LocalCacheHits);

            _writer.WriteLine("First Get");
            Assert.True((await firstCache.GetAsync<SimpleModel>(cacheKey)).HasValue);
            Assert.Equal(1, firstCache.LocalCacheHits);

            _writer.WriteLine("Second Get");
            Assert.True((await secondCache.GetAsync<SimpleModel>(cacheKey)).HasValue);
            Assert.Equal(0, secondCache.LocalCacheHits);
            Assert.Equal(1, secondCache.LocalCache.Count);

            _writer.WriteLine("Second Get from local cache");
            Assert.True((await secondCache.GetAsync<SimpleModel>(cacheKey)).HasValue);
            Assert.Equal(1, secondCache.LocalCacheHits);

            var sw = Stopwatch.StartNew();
            await countdownEvent.WaitAsync(new CancellationTokenSource(500).Token);
            sw.Stop();
            Trace.WriteLine(sw.Elapsed);
            Assert.Equal(0, firstCache.LocalCache.Count);
            Assert.Equal(0, secondCache.LocalCache.Count);
            Assert.InRange(sw.Elapsed.TotalMilliseconds, 0, 200);
        }
    }
}<|MERGE_RESOLUTION|>--- conflicted
+++ resolved
@@ -109,13 +109,8 @@
                 return TaskHelper.Completed();
             };
 
-<<<<<<< HEAD
-            var cacheKey = Guid.NewGuid().ToString("N").Substring(10);
+            var cacheKey = "willexpireremote";
             _writer.WriteLine("First Set");
-=======
-            var cacheKey = "willexpireremote";
-            _writer.WriteLine("Set");
->>>>>>> f784bc63
             await firstCache.SetAsync(cacheKey, new SimpleModel { Data1 = "test" }, TimeSpan.FromMilliseconds(150));
             _writer.WriteLine("Done First Set");
             Assert.Equal(1, firstCache.LocalCache.Count);
