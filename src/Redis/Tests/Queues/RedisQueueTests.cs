--- conflicted
+++ resolved
@@ -88,17 +88,13 @@
         }
 
         [Fact]
-<<<<<<< HEAD
-        public async Task VerifyCacheKeysAreCorrect() {
-=======
         public override void CanRunWorkItemWithMetrics()
         {
             base.CanRunWorkItemWithMetrics();
         }
 
         [Fact]
-        public void VerifyCacheKeysAreCorrect() {
->>>>>>> 00b97273
+        public async Task VerifyCacheKeysAreCorrect() {
             var queue = GetQueue(retries: 3, workItemTimeout: TimeSpan.FromSeconds(2), retryDelay: TimeSpan.Zero);
             if (queue == null)
                 return;
