--- conflicted
+++ resolved
@@ -17,15 +17,7 @@
 
 namespace Foundatio.Redis.Tests.Queues {
     public class RedisQueueTests : QueueTestBase {
-<<<<<<< HEAD
-        private readonly TestOutputWriter _output;
-
-        public RedisQueueTests(CaptureFixture fixture, ITestOutputHelper output) : base(fixture, output) {
-            _output = new TestOutputWriter(output);
-        }
-=======
         public RedisQueueTests(CaptureFixture fixture, ITestOutputHelper output) : base(fixture, output) {}
->>>>>>> 108104fe
 
         protected override IQueue<SimpleWorkItem> GetQueue(int retries = 1, TimeSpan? workItemTimeout = null, TimeSpan? retryDelay = null, int deadLetterMaxItems = 100, bool runQueueMaintenance = true) {
             var queue = new RedisQueue<SimpleWorkItem>(SharedConnection.GetMuxer(), workItemTimeout: workItemTimeout, retries: retries, retryDelay: retryDelay, deadLetterMaxItems: deadLetterMaxItems, runMaintenanceTasks: runQueueMaintenance);
@@ -403,23 +395,16 @@
 
                 var countdown = new AsyncCountdownEvent(workItemCount);
                 var metrics = new InMemoryMetricsClient();
-<<<<<<< HEAD
-                queue.StartWorkingAsync(async workItem => {
-=======
                 queue.StartWorking(async workItem => {
->>>>>>> 108104fe
                     Assert.Equal("Hello", workItem.Value.Data);
                     await workItem.CompleteAsync().AnyContext();
                     await metrics.CounterAsync("work").AnyContext();
                     countdown.Signal();
                 });
 
-<<<<<<< HEAD
-=======
                 await countdown.WaitAsync(TimeSpan.FromMinutes(1)).AnyContext();
                 metrics.DisplayStats(_writer);
 
->>>>>>> 108104fe
                 var stats = await queue.GetQueueStatsAsync().AnyContext();
                 Assert.Equal(workItemCount, stats.Dequeued);
                 Assert.Equal(workItemCount, stats.Completed);
