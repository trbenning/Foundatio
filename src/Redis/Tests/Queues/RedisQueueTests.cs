﻿using System;
using System.Collections.Generic;
using System.Diagnostics;
using System.Linq;
using System.Threading;
using Exceptionless;
using Foundatio.Extensions;
using Foundatio.Metrics;
using Foundatio.Queues;
using Foundatio.Tests.Queue;
using Foundatio.Tests.Utility;
using Xunit;
using Xunit.Abstractions;

namespace Foundatio.Redis.Tests.Queues {
    public class RedisQueueTests : QueueTestBase {
        private readonly TestOutputWriter _output;

        public RedisQueueTests(CaptureFixture fixture, ITestOutputHelper output) : base(fixture, output) {
            _output = new TestOutputWriter(output);
        }

        protected override IQueue<SimpleWorkItem> GetQueue(int retries = 1, TimeSpan? workItemTimeout = null, TimeSpan? retryDelay = null, int deadLetterMaxItems = 100, bool runQueueMaintenance = true) {
            var queue = new RedisQueue<SimpleWorkItem>(SharedConnection.GetMuxer(), workItemTimeout: workItemTimeout, retries: retries, retryDelay: retryDelay, deadLetterMaxItems: deadLetterMaxItems, runMaintenanceTasks: runQueueMaintenance);
            Debug.WriteLine($"Queue Id: {queue.QueueId}");
            return queue;
        }

        [Fact]
        public override Task CanQueueAndDequeueWorkItem() {
            return base.CanQueueAndDequeueWorkItem();
        }

        [Fact]
        public override Task CanQueueAndDequeueMultipleWorkItems() {
            return base.CanQueueAndDequeueMultipleWorkItems();
        }

        [Fact]
        public override Task WillNotWaitForItem() {
            return base.WillNotWaitForItem();
        }

        [Fact]
        public override Task WillWaitForItem() {
            return base.WillWaitForItem();
        }

        [Fact]
        public override Task DequeueWaitWillGetSignaled() {
            return base.DequeueWaitWillGetSignaled();
        }

        [Fact]
        public override Task CanUseQueueWorker() {
            return base.CanUseQueueWorker();
        }

        [Fact]
        public override Task CanHandleErrorInWorker() {
            return base.CanHandleErrorInWorker();
        }

        [Fact]
        public override Task WorkItemsWillTimeout() {
            return base.WorkItemsWillTimeout();
        }

        [Fact]
        public override Task WorkItemsWillGetMovedToDeadletter() {
            return base.WorkItemsWillGetMovedToDeadletter();
        }

        [Fact]
        public override Task CanAutoCompleteWorker() {
            return base.CanAutoCompleteWorker();
        }

        [Fact]
        public override Task CanHaveMultipleQueueInstances() {
            return base.CanHaveMultipleQueueInstances();
        }

        [Fact]
        public override Task CanDelayRetry() {
            return base.CanDelayRetry();
        }

        [Fact]
        public override void CanRunWorkItemWithMetrics()
        {
            base.CanRunWorkItemWithMetrics();
        }

        [Fact]
<<<<<<< HEAD
        public async Task VerifyCacheKeysAreCorrect() {
            var queue = GetQueue(retries: 3, workItemTimeout: TimeSpan.FromSeconds(2), retryDelay: TimeSpan.Zero);
=======
        public void VerifyCacheKeysAreCorrect() {
            var queue = GetQueue(retries: 3, workItemTimeout: TimeSpan.FromSeconds(2), retryDelay: TimeSpan.Zero, runQueueMaintenance: false);
>>>>>>> 7bdec921
            if (queue == null)
                return;

            FlushAll();
            Assert.Equal(0, CountAllKeys());

            using (queue) {
                var db = SharedConnection.GetMuxer().GetDatabase();

<<<<<<< HEAD
                string id = await queue.EnqueueAsync(new SimpleWorkItem { Data = "blah", Id = 1 }).AnyContext();
                Assert.True(await db.KeyExistsAsync("q:SimpleWorkItem:" + id).AnyContext());
                Assert.Equal(1, await db.ListLengthAsync("q:SimpleWorkItem:in").AnyContext());
                Assert.Equal(2, CountAllKeys());

                var workItem = await queue.DequeueAsync().AnyContext();
                Assert.True(await db.KeyExistsAsync("q:SimpleWorkItem:" + id).AnyContext());
                Assert.Equal(0, await db.ListLengthAsync("q:SimpleWorkItem:in").AnyContext());
                Assert.Equal(1, await db.ListLengthAsync("q:SimpleWorkItem:work").AnyContext());
                Assert.True(await db.KeyExistsAsync("q:SimpleWorkItem:" + id + ":dequeued").AnyContext());
                Assert.Equal(3, CountAllKeys());

                await workItem.CompleteAsync().AnyContext();
                Assert.False(await db.KeyExistsAsync("q:SimpleWorkItem:" + id).AnyContext());
                Assert.Equal(0, await db.ListLengthAsync("q:SimpleWorkItem:in").AnyContext());
                Assert.Equal(0, await db.ListLengthAsync("q:SimpleWorkItem:work").AnyContext());
=======
                string id = queue.Enqueue(new SimpleWorkItem { Data = "blah", Id = 1 });
                Assert.True(db.KeyExists("q:SimpleWorkItem:" + id));
                Assert.Equal(1, db.ListLength("q:SimpleWorkItem:in"));
                Assert.True(db.KeyExists("q:SimpleWorkItem:" + id + ":enqueued"));
                Assert.Equal(3, CountAllKeys());

                _output.WriteLine("-----");

                var workItem = queue.Dequeue();
                Assert.True(db.KeyExists("q:SimpleWorkItem:" + id));
                Assert.Equal(0, db.ListLength("q:SimpleWorkItem:in"));
                Assert.Equal(1, db.ListLength("q:SimpleWorkItem:work"));
                Assert.True(db.KeyExists("q:SimpleWorkItem:" + id + ":enqueued"));
                Assert.True(db.KeyExists("q:SimpleWorkItem:" + id + ":dequeued"));
                Assert.Equal(4, CountAllKeys());

                _output.WriteLine("-----");

                workItem.Complete();
                Assert.False(db.KeyExists("q:SimpleWorkItem:" + id));
                Assert.False(db.KeyExists("q:SimpleWorkItem:" + id + ":enqueued"));
                Assert.False(db.KeyExists("q:SimpleWorkItem:" + id + ":dequeued"));
                Assert.Equal(0, db.ListLength("q:SimpleWorkItem:in"));
                Assert.Equal(0, db.ListLength("q:SimpleWorkItem:work"));
>>>>>>> 7bdec921
                Assert.Equal(0, CountAllKeys());
            }
        }

        [Fact]
<<<<<<< HEAD
        public async Task VerifyCacheKeysAreCorrectAfterAbandon() {
            var queue = GetQueue(retries: 2, workItemTimeout: TimeSpan.FromMilliseconds(100), retryDelay: TimeSpan.Zero);
=======
        public void VerifyCacheKeysAreCorrectAfterAbandon() {
            var queue = GetQueue(retries: 2, workItemTimeout: TimeSpan.FromMilliseconds(100), retryDelay: TimeSpan.Zero, runQueueMaintenance: false) as RedisQueue<SimpleWorkItem>;
>>>>>>> 7bdec921
            if (queue == null)
                return;

            FlushAll();
            Assert.Equal(0, CountAllKeys());

            using (queue) {
                var db = SharedConnection.GetMuxer().GetDatabase();

<<<<<<< HEAD
                var id = await queue.EnqueueAsync(new SimpleWorkItem { Data = "blah", Id = 1 }).AnyContext();
                var workItem = await queue.DequeueAsync().AnyContext();
                await workItem.AbandonAsync().AnyContext();
                Assert.True(await db.KeyExistsAsync("q:SimpleWorkItem:" + id).AnyContext());
                Assert.Equal(1, await db.ListLengthAsync("q:SimpleWorkItem:in").AnyContext());
                Assert.Equal(0, await db.ListLengthAsync("q:SimpleWorkItem:work").AnyContext());
                Assert.True(await db.KeyExistsAsync("q:SimpleWorkItem:" + id + ":dequeued").AnyContext());
                Assert.Equal(1, await db.StringGetAsync("q:SimpleWorkItem:" + id + ":attempts").AnyContext());
                Assert.InRange(CountAllKeys(), 4, 5);

                workItem = await queue.DequeueAsync().AnyContext();
                Assert.True(await db.KeyExistsAsync("q:SimpleWorkItem:" + id).AnyContext());
                Assert.Equal(0, await db.ListLengthAsync("q:SimpleWorkItem:in").AnyContext());
                Assert.Equal(1, await db.ListLengthAsync("q:SimpleWorkItem:work").AnyContext());
                Assert.True(await db.KeyExistsAsync("q:SimpleWorkItem:" + id + ":dequeued").AnyContext());
                Assert.Equal(1, await db.StringGetAsync("q:SimpleWorkItem:" + id + ":attempts").AnyContext());
                Assert.InRange(CountAllKeys(), 4, 5);

                // let the work item timeout
                Thread.Sleep(1000);
                Assert.Equal(1, (await queue.GetQueueStatsAsync().AnyContext()).Timeouts);
                Assert.True(await db.KeyExistsAsync("q:SimpleWorkItem:" + id).AnyContext());
                Assert.Equal(1, await db.ListLengthAsync("q:SimpleWorkItem:in").AnyContext());
                Assert.Equal(0, await db.ListLengthAsync("q:SimpleWorkItem:work").AnyContext());
                Assert.True(await db.KeyExistsAsync("q:SimpleWorkItem:" + id + ":dequeued").AnyContext());
                Assert.Equal(2, await db.StringGetAsync("q:SimpleWorkItem:" + id + ":attempts").AnyContext());
                Assert.InRange(CountAllKeys(), 4, 5);

                // should go to deadletter now
                workItem = await queue.DequeueAsync().AnyContext();
                await workItem.AbandonAsync().AnyContext();
                Assert.True(await db.KeyExistsAsync("q:SimpleWorkItem:" + id).AnyContext());
                Assert.Equal(0, await db.ListLengthAsync("q:SimpleWorkItem:in").AnyContext());
                Assert.Equal(0, await db.ListLengthAsync("q:SimpleWorkItem:work").AnyContext());
                Assert.Equal(1, await db.ListLengthAsync("q:SimpleWorkItem:dead").AnyContext());
                Assert.True(await db.KeyExistsAsync("q:SimpleWorkItem:" + id + ":dequeued").AnyContext());
                Assert.Equal(3, await db.StringGetAsync("q:SimpleWorkItem:" + id + ":attempts").AnyContext());
                Assert.InRange(CountAllKeys(), 4, 5);
=======
                var id = queue.Enqueue(new SimpleWorkItem { Data = "blah", Id = 1 });
                var workItem = queue.Dequeue();
                workItem.Abandon();
                Assert.True(db.KeyExists("q:SimpleWorkItem:" + id));
                Assert.Equal(1, db.ListLength("q:SimpleWorkItem:in"));
                Assert.Equal(0, db.ListLength("q:SimpleWorkItem:work"));
                Assert.True(db.KeyExists("q:SimpleWorkItem:" + id + ":dequeued"));
                Assert.True(db.KeyExists("q:SimpleWorkItem:" + id + ":enqueued"));
                Assert.Equal(1, db.StringGet("q:SimpleWorkItem:" + id + ":attempts"));
                Assert.Equal(5, CountAllKeys());

                workItem = queue.Dequeue();
                Assert.True(db.KeyExists("q:SimpleWorkItem:" + id));
                Assert.Equal(0, db.ListLength("q:SimpleWorkItem:in"));
                Assert.Equal(1, db.ListLength("q:SimpleWorkItem:work"));
                Assert.True(db.KeyExists("q:SimpleWorkItem:" + id + ":dequeued"));
                Assert.True(db.KeyExists("q:SimpleWorkItem:" + id + ":enqueued"));
                Assert.Equal(1, db.StringGet("q:SimpleWorkItem:" + id + ":attempts"));
                Assert.Equal(5, CountAllKeys());

                // let the work item timeout
                Thread.Sleep(1000);
                queue.DoMaintenanceWork();
                Assert.True(db.KeyExists("q:SimpleWorkItem:" + id));
                Assert.Equal(1, db.ListLength("q:SimpleWorkItem:in"));
                Assert.Equal(0, db.ListLength("q:SimpleWorkItem:work"));
                Assert.True(db.KeyExists("q:SimpleWorkItem:" + id + ":dequeued"));
                Assert.True(db.KeyExists("q:SimpleWorkItem:" + id + ":enqueued"));
                Assert.Equal(2, db.StringGet("q:SimpleWorkItem:" + id + ":attempts"));
                Assert.Equal(1, queue.GetQueueStats().Timeouts);
                Assert.InRange(CountAllKeys(), 5, 6);

                // should go to deadletter now
                workItem = queue.Dequeue();
                workItem.Abandon();
                Assert.True(db.KeyExists("q:SimpleWorkItem:" + id));
                Assert.Equal(0, db.ListLength("q:SimpleWorkItem:in"));
                Assert.Equal(0, db.ListLength("q:SimpleWorkItem:work"));
                Assert.Equal(1, db.ListLength("q:SimpleWorkItem:dead"));
                Assert.True(db.KeyExists("q:SimpleWorkItem:" + id + ":dequeued"));
                Assert.True(db.KeyExists("q:SimpleWorkItem:" + id + ":enqueued"));
                Assert.Equal(3, db.StringGet("q:SimpleWorkItem:" + id + ":attempts"));
                Assert.InRange(CountAllKeys(), 5, 6);
>>>>>>> 7bdec921
            }
        }

        [Fact]
<<<<<<< HEAD
        public async Task VerifyCacheKeysAreCorrectAfterAbandonWithRetryDelay() {
            var queue = GetQueue(retries: 2, workItemTimeout: TimeSpan.FromMilliseconds(100), retryDelay: TimeSpan.FromMilliseconds(250)) as RedisQueue<SimpleWorkItem>;
=======
        public void VerifyCacheKeysAreCorrectAfterAbandonWithRetryDelay() {
            var queue = GetQueue(retries: 2, workItemTimeout: TimeSpan.FromMilliseconds(100), retryDelay: TimeSpan.FromMilliseconds(250), runQueueMaintenance: false) as RedisQueue<SimpleWorkItem>;
>>>>>>> 7bdec921
            if (queue == null)
                return;

            FlushAll();
            Assert.Equal(0, CountAllKeys());

            using (queue) {
                var db = SharedConnection.GetMuxer().GetDatabase();

<<<<<<< HEAD
                var id = await queue.EnqueueAsync(new SimpleWorkItem { Data = "blah", Id = 1 }).AnyContext();
                var workItem = await queue.DequeueAsync().AnyContext();
                await workItem.AbandonAsync().AnyContext();
                Assert.True(await db.KeyExistsAsync("q:SimpleWorkItem:" + id).AnyContext());
                Assert.Equal(0, await db.ListLengthAsync("q:SimpleWorkItem:in").AnyContext());
                Assert.Equal(0, await db.ListLengthAsync("q:SimpleWorkItem:work").AnyContext());
                Assert.Equal(1, await db.ListLengthAsync("q:SimpleWorkItem:wait").AnyContext());
                Assert.True(await db.KeyExistsAsync("q:SimpleWorkItem:" + id + ":dequeued").AnyContext());
                Assert.Equal(1, await db.StringGetAsync("q:SimpleWorkItem:" + id + ":attempts").AnyContext());
                Assert.True(await db.KeyExistsAsync("q:SimpleWorkItem:" + id + ":wait").AnyContext());
                Assert.InRange(CountAllKeys(), 5, 6);
                Thread.Sleep(1000);

                await queue.DoMaintenanceWorkAsync().AnyContext();
                Assert.True(await db.KeyExistsAsync("q:SimpleWorkItem:" + id).AnyContext());
                Assert.Equal(1, await db.ListLengthAsync("q:SimpleWorkItem:in").AnyContext());
                Assert.Equal(0, await db.ListLengthAsync("q:SimpleWorkItem:work").AnyContext());
                Assert.Equal(0, await db.ListLengthAsync("q:SimpleWorkItem:wait").AnyContext());
                Assert.True(await db.KeyExistsAsync("q:SimpleWorkItem:" + id + ":dequeued").AnyContext());
                Assert.Equal(1, await db.StringGetAsync("q:SimpleWorkItem:" + id + ":attempts").AnyContext());
                Assert.False(await db.KeyExistsAsync("q:SimpleWorkItem:" + id + ":wait").AnyContext());
                Assert.InRange(CountAllKeys(), 4, 5);

                workItem = await queue.DequeueAsync().AnyContext();
                Assert.True(await db.KeyExistsAsync("q:SimpleWorkItem:" + id).AnyContext());
                Assert.Equal(0, await db.ListLengthAsync("q:SimpleWorkItem:in").AnyContext());
                Assert.Equal(1, await db.ListLengthAsync("q:SimpleWorkItem:work").AnyContext());
                Assert.True(await db.KeyExistsAsync("q:SimpleWorkItem:" + id + ":dequeued").AnyContext());
                Assert.Equal(1, await db.StringGetAsync("q:SimpleWorkItem:" + id + ":attempts").AnyContext());
                Assert.InRange(CountAllKeys(), 4, 5);
=======
                var id = queue.Enqueue(new SimpleWorkItem { Data = "blah", Id = 1 });
                var workItem = queue.Dequeue();
                workItem.Abandon();
                Assert.True(db.KeyExists("q:SimpleWorkItem:" + id));
                Assert.Equal(0, db.ListLength("q:SimpleWorkItem:in"));
                Assert.Equal(0, db.ListLength("q:SimpleWorkItem:work"));
                Assert.Equal(1, db.ListLength("q:SimpleWorkItem:wait"));
                Assert.True(db.KeyExists("q:SimpleWorkItem:" + id + ":dequeued"));
                Assert.True(db.KeyExists("q:SimpleWorkItem:" + id + ":enqueued"));
                Assert.Equal(1, db.StringGet("q:SimpleWorkItem:" + id + ":attempts"));
                Assert.True(db.KeyExists("q:SimpleWorkItem:" + id + ":wait"));
                Assert.Equal(6, CountAllKeys());
                Thread.Sleep(1000);

                queue.DoMaintenanceWork();
                Assert.True(db.KeyExists("q:SimpleWorkItem:" + id));
                Assert.Equal(1, db.ListLength("q:SimpleWorkItem:in"));
                Assert.Equal(0, db.ListLength("q:SimpleWorkItem:work"));
                Assert.Equal(0, db.ListLength("q:SimpleWorkItem:wait"));
                Assert.True(db.KeyExists("q:SimpleWorkItem:" + id + ":dequeued"));
                Assert.True(db.KeyExists("q:SimpleWorkItem:" + id + ":enqueued"));
                Assert.Equal(1, db.StringGet("q:SimpleWorkItem:" + id + ":attempts"));
                Assert.False(db.KeyExists("q:SimpleWorkItem:" + id + ":wait"));
                Assert.InRange(CountAllKeys(), 5, 6);

                workItem = queue.Dequeue();
                Assert.True(db.KeyExists("q:SimpleWorkItem:" + id));
                Assert.Equal(0, db.ListLength("q:SimpleWorkItem:in"));
                Assert.Equal(1, db.ListLength("q:SimpleWorkItem:work"));
                Assert.True(db.KeyExists("q:SimpleWorkItem:" + id + ":dequeued"));
                Assert.True(db.KeyExists("q:SimpleWorkItem:" + id + ":enqueued"));
                Assert.Equal(1, db.StringGet("q:SimpleWorkItem:" + id + ":attempts"));
                Assert.InRange(CountAllKeys(), 5, 6);

                workItem.Complete();
                Assert.False(db.KeyExists("q:SimpleWorkItem:" + id));
                Assert.False(db.KeyExists("q:SimpleWorkItem:" + id + ":enqueued"));
                Assert.False(db.KeyExists("q:SimpleWorkItem:" + id + ":dequeued"));
                Assert.Equal(0, db.ListLength("q:SimpleWorkItem:in"));
                Assert.Equal(0, db.ListLength("q:SimpleWorkItem:work"));
                Assert.InRange(CountAllKeys(), 0, 1);
>>>>>>> 7bdec921
            }
        }

        [Fact]
<<<<<<< HEAD
        public async Task CanTrimDeadletterItems() {
            var queue = GetQueue(retries: 0, workItemTimeout: TimeSpan.FromMilliseconds(50), deadLetterMaxItems: 3) as RedisQueue<SimpleWorkItem>;
=======
        public void CanTrimDeadletterItems() {
            var queue = GetQueue(retries: 0, workItemTimeout: TimeSpan.FromMilliseconds(50), deadLetterMaxItems: 3, runQueueMaintenance: false) as RedisQueue<SimpleWorkItem>;
>>>>>>> 7bdec921
            if (queue == null)
                return;

            FlushAll();
            Assert.Equal(0, CountAllKeys());

            using (queue) {
                var db = SharedConnection.GetMuxer().GetDatabase();
                var workItemIds = new List<string>();

                for (int i = 0; i < 10; i++) {
                    var id = await queue.EnqueueAsync(new SimpleWorkItem {Data = "blah", Id = i}).AnyContext();
                    Trace.WriteLine(id);
                    workItemIds.Add(id);
                }

                for (int i = 0; i < 10; i++) {
                    var workItem = await queue.DequeueAsync().AnyContext();
                    await workItem.AbandonAsync().AnyContext();
                    Trace.WriteLine("Abondoning: " + workItem.Id);
                }

                workItemIds.Reverse();
                await queue.DoMaintenanceWorkAsync().AnyContext();

                foreach (var id in workItemIds.Take(3)) {
                    Trace.WriteLine("Checking: " + id);
                    Assert.True(await db.KeyExistsAsync("q:SimpleWorkItem:" + id).AnyContext());
                }
<<<<<<< HEAD

                Assert.Equal(0, await db.ListLengthAsync("q:SimpleWorkItem:in").AnyContext());
                Assert.Equal(0, await db.ListLengthAsync("q:SimpleWorkItem:work").AnyContext());
                Assert.Equal(0, await db.ListLengthAsync("q:SimpleWorkItem:wait").AnyContext());
                Assert.Equal(3, await db.ListLengthAsync("q:SimpleWorkItem:dead").AnyContext());
                Assert.Equal(10, CountAllKeys());
=======
                Assert.Equal(0, db.ListLength("q:SimpleWorkItem:in"));
                Assert.Equal(0, db.ListLength("q:SimpleWorkItem:work"));
                Assert.Equal(0, db.ListLength("q:SimpleWorkItem:wait"));
                Assert.Equal(3, db.ListLength("q:SimpleWorkItem:dead"));
                Assert.InRange(CountAllKeys(), 13, 14);
>>>>>>> 7bdec921
            }
        }
        
        // TODO: Need to write tests that verify the cache data is correct after each operation.

        [Fact]
        public async Task MeasureThroughputWithRandomFailures() {
            var queue = GetQueue(retries: 3, workItemTimeout: TimeSpan.FromSeconds(2), retryDelay: TimeSpan.Zero);
            if (queue == null)
                return;

            FlushAll();

            using (queue) {
                await queue.DeleteQueueAsync().AnyContext();

                const int workItemCount = 1000;
                for (int i = 0; i < workItemCount; i++) {
                    await queue.EnqueueAsync(new SimpleWorkItem {
                        Data = "Hello"
                    }).AnyContext();
                }
                Assert.Equal(workItemCount, (await queue.GetQueueStatsAsync().AnyContext()).Queued);

                var metrics = new InMemoryMetricsClient();
                var workItem = await queue.DequeueAsync(TimeSpan.Zero).AnyContext();
                while (workItem != null) {
                    Assert.Equal("Hello", workItem.Value.Data);
                    if (RandomData.GetBool(10))
                        await workItem.AbandonAsync().AnyContext();
                    else
                        await workItem.CompleteAsync().AnyContext();

                    await metrics.CounterAsync("work").AnyContext();

                    workItem = await queue.DequeueAsync(TimeSpan.FromMilliseconds(100)).AnyContext();
                }
                metrics.DisplayStats(_output);

                var stats = await queue.GetQueueStatsAsync().AnyContext();
                Assert.True(stats.Dequeued >= workItemCount);
                Assert.Equal(workItemCount, stats.Completed + stats.Deadletter);
                Assert.Equal(0, stats.Queued);

                Trace.WriteLine(CountAllKeys());
            }
        }

        [Fact]
        public async Task MeasureThroughput() {
            var queue = GetQueue(retries: 3, workItemTimeout: TimeSpan.FromSeconds(2), retryDelay: TimeSpan.FromSeconds(1));
            if (queue == null)
                return;

            FlushAll();

            using (queue) {
                await queue.DeleteQueueAsync().AnyContext();

                const int workItemCount = 1000;
                for (int i = 0; i < workItemCount; i++) {
                    await queue.EnqueueAsync(new SimpleWorkItem {
                        Data = "Hello"
                    }).AnyContext();
                }
                Assert.Equal(workItemCount, (await queue.GetQueueStatsAsync().AnyContext()).Queued);

                var metrics = new InMemoryMetricsClient();
                var workItem = await queue.DequeueAsync(TimeSpan.Zero).AnyContext();
                while (workItem != null) {
                    Assert.Equal("Hello", workItem.Value.Data);
                    await workItem.CompleteAsync().AnyContext();
                    await metrics.CounterAsync("work").AnyContext();

                    workItem = await queue.DequeueAsync(TimeSpan.Zero).AnyContext();
                }
                metrics.DisplayStats(_output);

                var stats = await queue.GetQueueStatsAsync().AnyContext();
                Assert.Equal(workItemCount, stats.Dequeued);
                Assert.Equal(workItemCount, stats.Completed);
                Assert.Equal(0, stats.Queued);

                Trace.WriteLine(CountAllKeys());
            }
        }

        [Fact]
        public async Task MeasureWorkerThroughput() {
            var queue = GetQueue(retries: 3, workItemTimeout: TimeSpan.FromSeconds(2), retryDelay: TimeSpan.FromSeconds(1));
            if (queue == null)
                return;

            FlushAll();

            using (queue) {
                await queue.DeleteQueueAsync().AnyContext();

                const int workItemCount = 1000;
                for (int i = 0; i < workItemCount; i++) {
                    await queue.EnqueueAsync(new SimpleWorkItem {
                        Data = "Hello"
                    }).AnyContext();
                }
                Assert.Equal(workItemCount, (await queue.GetQueueStatsAsync().AnyContext()).Queued);

                var countdown = new CountDownLatch(workItemCount);
                var metrics = new InMemoryMetricsClient();
                queue.StartWorkingAsync(async workItem => {
                    Assert.Equal("Hello", workItem.Value.Data);
                    await workItem.CompleteAsync().AnyContext();
                    await metrics.CounterAsync("work").AnyContext();
                    countdown.Signal();
                }).AnyContext();
                countdown.Wait(60 * 1000);
                metrics.DisplayStats(_output);

                var stats = await queue.GetQueueStatsAsync().AnyContext();
                Assert.Equal(workItemCount, stats.Dequeued);
                Assert.Equal(workItemCount, stats.Completed);
                Assert.Equal(0, stats.Queued);

                Trace.WriteLine(CountAllKeys());
            }
        }

        private void FlushAll() {
            var endpoints = SharedConnection.GetMuxer().GetEndPoints(true);
            if (endpoints.Length == 0)
                return;

            foreach (var endpoint in endpoints) {
                var server = SharedConnection.GetMuxer().GetServer(endpoint);

                try {
                    server.FlushAllDatabases();
                } catch (Exception) { }
            }
        }

        private int CountAllKeys() {
            var endpoints = SharedConnection.GetMuxer().GetEndPoints(true);
            if (endpoints.Length == 0)
                return 0;

            int count = 0;
            foreach (var endpoint in endpoints) {
                var server = SharedConnection.GetMuxer().GetServer(endpoint);

                try {
                    var keys = server.Keys().ToArray();
                    foreach (var key in keys)
                        _output.WriteLine(key);
                    count += keys.Length;
                } catch (Exception) { }
            }

            return count;
        }
    }
}<|MERGE_RESOLUTION|>--- conflicted
+++ resolved
@@ -3,6 +3,7 @@
 using System.Diagnostics;
 using System.Linq;
 using System.Threading;
+using System.Threading.Tasks;
 using Exceptionless;
 using Foundatio.Extensions;
 using Foundatio.Metrics;
@@ -93,13 +94,8 @@
         }
 
         [Fact]
-<<<<<<< HEAD
         public async Task VerifyCacheKeysAreCorrect() {
-            var queue = GetQueue(retries: 3, workItemTimeout: TimeSpan.FromSeconds(2), retryDelay: TimeSpan.Zero);
-=======
-        public void VerifyCacheKeysAreCorrect() {
             var queue = GetQueue(retries: 3, workItemTimeout: TimeSpan.FromSeconds(2), retryDelay: TimeSpan.Zero, runQueueMaintenance: false);
->>>>>>> 7bdec921
             if (queue == null)
                 return;
 
@@ -109,61 +105,37 @@
             using (queue) {
                 var db = SharedConnection.GetMuxer().GetDatabase();
 
-<<<<<<< HEAD
                 string id = await queue.EnqueueAsync(new SimpleWorkItem { Data = "blah", Id = 1 }).AnyContext();
                 Assert.True(await db.KeyExistsAsync("q:SimpleWorkItem:" + id).AnyContext());
                 Assert.Equal(1, await db.ListLengthAsync("q:SimpleWorkItem:in").AnyContext());
-                Assert.Equal(2, CountAllKeys());
+                Assert.True(await db.KeyExistsAsync("q:SimpleWorkItem:" + id + ":enqueued").AnyContext());
+                Assert.Equal(3, CountAllKeys());
+
+                _output.WriteLine("-----");
 
                 var workItem = await queue.DequeueAsync().AnyContext();
                 Assert.True(await db.KeyExistsAsync("q:SimpleWorkItem:" + id).AnyContext());
                 Assert.Equal(0, await db.ListLengthAsync("q:SimpleWorkItem:in").AnyContext());
                 Assert.Equal(1, await db.ListLengthAsync("q:SimpleWorkItem:work").AnyContext());
-                Assert.True(await db.KeyExistsAsync("q:SimpleWorkItem:" + id + ":dequeued").AnyContext());
-                Assert.Equal(3, CountAllKeys());
+                Assert.True(await db.KeyExistsAsync("q:SimpleWorkItem:" + id + ":enqueued").AnyContext());
+                Assert.True(await db.KeyExistsAsync("q:SimpleWorkItem:" + id + ":dequeued").AnyContext());
+                Assert.Equal(4, CountAllKeys());
+
+                _output.WriteLine("-----");
 
                 await workItem.CompleteAsync().AnyContext();
                 Assert.False(await db.KeyExistsAsync("q:SimpleWorkItem:" + id).AnyContext());
-                Assert.Equal(0, await db.ListLengthAsync("q:SimpleWorkItem:in").AnyContext());
-                Assert.Equal(0, await db.ListLengthAsync("q:SimpleWorkItem:work").AnyContext());
-=======
-                string id = queue.Enqueue(new SimpleWorkItem { Data = "blah", Id = 1 });
-                Assert.True(db.KeyExists("q:SimpleWorkItem:" + id));
-                Assert.Equal(1, db.ListLength("q:SimpleWorkItem:in"));
-                Assert.True(db.KeyExists("q:SimpleWorkItem:" + id + ":enqueued"));
-                Assert.Equal(3, CountAllKeys());
-
-                _output.WriteLine("-----");
-
-                var workItem = queue.Dequeue();
-                Assert.True(db.KeyExists("q:SimpleWorkItem:" + id));
-                Assert.Equal(0, db.ListLength("q:SimpleWorkItem:in"));
-                Assert.Equal(1, db.ListLength("q:SimpleWorkItem:work"));
-                Assert.True(db.KeyExists("q:SimpleWorkItem:" + id + ":enqueued"));
-                Assert.True(db.KeyExists("q:SimpleWorkItem:" + id + ":dequeued"));
-                Assert.Equal(4, CountAllKeys());
-
-                _output.WriteLine("-----");
-
-                workItem.Complete();
-                Assert.False(db.KeyExists("q:SimpleWorkItem:" + id));
-                Assert.False(db.KeyExists("q:SimpleWorkItem:" + id + ":enqueued"));
-                Assert.False(db.KeyExists("q:SimpleWorkItem:" + id + ":dequeued"));
-                Assert.Equal(0, db.ListLength("q:SimpleWorkItem:in"));
-                Assert.Equal(0, db.ListLength("q:SimpleWorkItem:work"));
->>>>>>> 7bdec921
+                Assert.False(await db.KeyExistsAsync("q:SimpleWorkItem:" + id + ":enqueued").AnyContext());
+                Assert.False(await db.KeyExistsAsync("q:SimpleWorkItem:" + id + ":dequeued").AnyContext());
+                Assert.Equal(0, await db.ListLengthAsync("q:SimpleWorkItem:in").AnyContext());
+                Assert.Equal(0, await db.ListLengthAsync("q:SimpleWorkItem:work").AnyContext());
                 Assert.Equal(0, CountAllKeys());
             }
         }
 
         [Fact]
-<<<<<<< HEAD
         public async Task VerifyCacheKeysAreCorrectAfterAbandon() {
-            var queue = GetQueue(retries: 2, workItemTimeout: TimeSpan.FromMilliseconds(100), retryDelay: TimeSpan.Zero);
-=======
-        public void VerifyCacheKeysAreCorrectAfterAbandon() {
             var queue = GetQueue(retries: 2, workItemTimeout: TimeSpan.FromMilliseconds(100), retryDelay: TimeSpan.Zero, runQueueMaintenance: false) as RedisQueue<SimpleWorkItem>;
->>>>>>> 7bdec921
             if (queue == null)
                 return;
 
@@ -173,7 +145,6 @@
             using (queue) {
                 var db = SharedConnection.GetMuxer().GetDatabase();
 
-<<<<<<< HEAD
                 var id = await queue.EnqueueAsync(new SimpleWorkItem { Data = "blah", Id = 1 }).AnyContext();
                 var workItem = await queue.DequeueAsync().AnyContext();
                 await workItem.AbandonAsync().AnyContext();
@@ -181,26 +152,30 @@
                 Assert.Equal(1, await db.ListLengthAsync("q:SimpleWorkItem:in").AnyContext());
                 Assert.Equal(0, await db.ListLengthAsync("q:SimpleWorkItem:work").AnyContext());
                 Assert.True(await db.KeyExistsAsync("q:SimpleWorkItem:" + id + ":dequeued").AnyContext());
+                Assert.True(await db.KeyExistsAsync("q:SimpleWorkItem:" + id + ":enqueued").AnyContext());
                 Assert.Equal(1, await db.StringGetAsync("q:SimpleWorkItem:" + id + ":attempts").AnyContext());
-                Assert.InRange(CountAllKeys(), 4, 5);
+                Assert.Equal(5, CountAllKeys());
 
                 workItem = await queue.DequeueAsync().AnyContext();
                 Assert.True(await db.KeyExistsAsync("q:SimpleWorkItem:" + id).AnyContext());
                 Assert.Equal(0, await db.ListLengthAsync("q:SimpleWorkItem:in").AnyContext());
                 Assert.Equal(1, await db.ListLengthAsync("q:SimpleWorkItem:work").AnyContext());
                 Assert.True(await db.KeyExistsAsync("q:SimpleWorkItem:" + id + ":dequeued").AnyContext());
+                Assert.True(await db.KeyExistsAsync("q:SimpleWorkItem:" + id + ":enqueued").AnyContext());
                 Assert.Equal(1, await db.StringGetAsync("q:SimpleWorkItem:" + id + ":attempts").AnyContext());
-                Assert.InRange(CountAllKeys(), 4, 5);
+                Assert.Equal(5, CountAllKeys());
 
                 // let the work item timeout
                 Thread.Sleep(1000);
-                Assert.Equal(1, (await queue.GetQueueStatsAsync().AnyContext()).Timeouts);
+                queue.DoMaintenanceWork();
                 Assert.True(await db.KeyExistsAsync("q:SimpleWorkItem:" + id).AnyContext());
                 Assert.Equal(1, await db.ListLengthAsync("q:SimpleWorkItem:in").AnyContext());
                 Assert.Equal(0, await db.ListLengthAsync("q:SimpleWorkItem:work").AnyContext());
                 Assert.True(await db.KeyExistsAsync("q:SimpleWorkItem:" + id + ":dequeued").AnyContext());
+                Assert.True(await db.KeyExistsAsync("q:SimpleWorkItem:" + id + ":enqueued").AnyContext());
                 Assert.Equal(2, await db.StringGetAsync("q:SimpleWorkItem:" + id + ":attempts").AnyContext());
-                Assert.InRange(CountAllKeys(), 4, 5);
+                Assert.Equal(1, queue.GetQueueStats().Timeouts);
+                Assert.InRange(CountAllKeys(), 5, 6);
 
                 // should go to deadletter now
                 workItem = await queue.DequeueAsync().AnyContext();
@@ -210,64 +185,15 @@
                 Assert.Equal(0, await db.ListLengthAsync("q:SimpleWorkItem:work").AnyContext());
                 Assert.Equal(1, await db.ListLengthAsync("q:SimpleWorkItem:dead").AnyContext());
                 Assert.True(await db.KeyExistsAsync("q:SimpleWorkItem:" + id + ":dequeued").AnyContext());
+                Assert.True(await db.KeyExistsAsync("q:SimpleWorkItem:" + id + ":enqueued").AnyContext());
                 Assert.Equal(3, await db.StringGetAsync("q:SimpleWorkItem:" + id + ":attempts").AnyContext());
-                Assert.InRange(CountAllKeys(), 4, 5);
-=======
-                var id = queue.Enqueue(new SimpleWorkItem { Data = "blah", Id = 1 });
-                var workItem = queue.Dequeue();
-                workItem.Abandon();
-                Assert.True(db.KeyExists("q:SimpleWorkItem:" + id));
-                Assert.Equal(1, db.ListLength("q:SimpleWorkItem:in"));
-                Assert.Equal(0, db.ListLength("q:SimpleWorkItem:work"));
-                Assert.True(db.KeyExists("q:SimpleWorkItem:" + id + ":dequeued"));
-                Assert.True(db.KeyExists("q:SimpleWorkItem:" + id + ":enqueued"));
-                Assert.Equal(1, db.StringGet("q:SimpleWorkItem:" + id + ":attempts"));
-                Assert.Equal(5, CountAllKeys());
-
-                workItem = queue.Dequeue();
-                Assert.True(db.KeyExists("q:SimpleWorkItem:" + id));
-                Assert.Equal(0, db.ListLength("q:SimpleWorkItem:in"));
-                Assert.Equal(1, db.ListLength("q:SimpleWorkItem:work"));
-                Assert.True(db.KeyExists("q:SimpleWorkItem:" + id + ":dequeued"));
-                Assert.True(db.KeyExists("q:SimpleWorkItem:" + id + ":enqueued"));
-                Assert.Equal(1, db.StringGet("q:SimpleWorkItem:" + id + ":attempts"));
-                Assert.Equal(5, CountAllKeys());
-
-                // let the work item timeout
-                Thread.Sleep(1000);
-                queue.DoMaintenanceWork();
-                Assert.True(db.KeyExists("q:SimpleWorkItem:" + id));
-                Assert.Equal(1, db.ListLength("q:SimpleWorkItem:in"));
-                Assert.Equal(0, db.ListLength("q:SimpleWorkItem:work"));
-                Assert.True(db.KeyExists("q:SimpleWorkItem:" + id + ":dequeued"));
-                Assert.True(db.KeyExists("q:SimpleWorkItem:" + id + ":enqueued"));
-                Assert.Equal(2, db.StringGet("q:SimpleWorkItem:" + id + ":attempts"));
-                Assert.Equal(1, queue.GetQueueStats().Timeouts);
                 Assert.InRange(CountAllKeys(), 5, 6);
-
-                // should go to deadletter now
-                workItem = queue.Dequeue();
-                workItem.Abandon();
-                Assert.True(db.KeyExists("q:SimpleWorkItem:" + id));
-                Assert.Equal(0, db.ListLength("q:SimpleWorkItem:in"));
-                Assert.Equal(0, db.ListLength("q:SimpleWorkItem:work"));
-                Assert.Equal(1, db.ListLength("q:SimpleWorkItem:dead"));
-                Assert.True(db.KeyExists("q:SimpleWorkItem:" + id + ":dequeued"));
-                Assert.True(db.KeyExists("q:SimpleWorkItem:" + id + ":enqueued"));
-                Assert.Equal(3, db.StringGet("q:SimpleWorkItem:" + id + ":attempts"));
-                Assert.InRange(CountAllKeys(), 5, 6);
->>>>>>> 7bdec921
-            }
-        }
-
-        [Fact]
-<<<<<<< HEAD
+            }
+        }
+
+        [Fact]
         public async Task VerifyCacheKeysAreCorrectAfterAbandonWithRetryDelay() {
-            var queue = GetQueue(retries: 2, workItemTimeout: TimeSpan.FromMilliseconds(100), retryDelay: TimeSpan.FromMilliseconds(250)) as RedisQueue<SimpleWorkItem>;
-=======
-        public void VerifyCacheKeysAreCorrectAfterAbandonWithRetryDelay() {
             var queue = GetQueue(retries: 2, workItemTimeout: TimeSpan.FromMilliseconds(100), retryDelay: TimeSpan.FromMilliseconds(250), runQueueMaintenance: false) as RedisQueue<SimpleWorkItem>;
->>>>>>> 7bdec921
             if (queue == null)
                 return;
 
@@ -277,7 +203,6 @@
             using (queue) {
                 var db = SharedConnection.GetMuxer().GetDatabase();
 
-<<<<<<< HEAD
                 var id = await queue.EnqueueAsync(new SimpleWorkItem { Data = "blah", Id = 1 }).AnyContext();
                 var workItem = await queue.DequeueAsync().AnyContext();
                 await workItem.AbandonAsync().AnyContext();
@@ -286,9 +211,10 @@
                 Assert.Equal(0, await db.ListLengthAsync("q:SimpleWorkItem:work").AnyContext());
                 Assert.Equal(1, await db.ListLengthAsync("q:SimpleWorkItem:wait").AnyContext());
                 Assert.True(await db.KeyExistsAsync("q:SimpleWorkItem:" + id + ":dequeued").AnyContext());
+                Assert.True(await db.KeyExistsAsync("q:SimpleWorkItem:" + id + ":enqueued").AnyContext());
                 Assert.Equal(1, await db.StringGetAsync("q:SimpleWorkItem:" + id + ":attempts").AnyContext());
                 Assert.True(await db.KeyExistsAsync("q:SimpleWorkItem:" + id + ":wait").AnyContext());
-                Assert.InRange(CountAllKeys(), 5, 6);
+                Assert.Equal(6, CountAllKeys());
                 Thread.Sleep(1000);
 
                 await queue.DoMaintenanceWorkAsync().AnyContext();
@@ -297,71 +223,33 @@
                 Assert.Equal(0, await db.ListLengthAsync("q:SimpleWorkItem:work").AnyContext());
                 Assert.Equal(0, await db.ListLengthAsync("q:SimpleWorkItem:wait").AnyContext());
                 Assert.True(await db.KeyExistsAsync("q:SimpleWorkItem:" + id + ":dequeued").AnyContext());
+                Assert.True(await db.KeyExistsAsync("q:SimpleWorkItem:" + id + ":enqueued").AnyContext());
                 Assert.Equal(1, await db.StringGetAsync("q:SimpleWorkItem:" + id + ":attempts").AnyContext());
                 Assert.False(await db.KeyExistsAsync("q:SimpleWorkItem:" + id + ":wait").AnyContext());
-                Assert.InRange(CountAllKeys(), 4, 5);
+                Assert.InRange(CountAllKeys(), 5, 6);
 
                 workItem = await queue.DequeueAsync().AnyContext();
                 Assert.True(await db.KeyExistsAsync("q:SimpleWorkItem:" + id).AnyContext());
                 Assert.Equal(0, await db.ListLengthAsync("q:SimpleWorkItem:in").AnyContext());
                 Assert.Equal(1, await db.ListLengthAsync("q:SimpleWorkItem:work").AnyContext());
                 Assert.True(await db.KeyExistsAsync("q:SimpleWorkItem:" + id + ":dequeued").AnyContext());
+                Assert.True(await db.KeyExistsAsync("q:SimpleWorkItem:" + id + ":enqueued").AnyContext());
                 Assert.Equal(1, await db.StringGetAsync("q:SimpleWorkItem:" + id + ":attempts").AnyContext());
-                Assert.InRange(CountAllKeys(), 4, 5);
-=======
-                var id = queue.Enqueue(new SimpleWorkItem { Data = "blah", Id = 1 });
-                var workItem = queue.Dequeue();
-                workItem.Abandon();
-                Assert.True(db.KeyExists("q:SimpleWorkItem:" + id));
-                Assert.Equal(0, db.ListLength("q:SimpleWorkItem:in"));
-                Assert.Equal(0, db.ListLength("q:SimpleWorkItem:work"));
-                Assert.Equal(1, db.ListLength("q:SimpleWorkItem:wait"));
-                Assert.True(db.KeyExists("q:SimpleWorkItem:" + id + ":dequeued"));
-                Assert.True(db.KeyExists("q:SimpleWorkItem:" + id + ":enqueued"));
-                Assert.Equal(1, db.StringGet("q:SimpleWorkItem:" + id + ":attempts"));
-                Assert.True(db.KeyExists("q:SimpleWorkItem:" + id + ":wait"));
-                Assert.Equal(6, CountAllKeys());
-                Thread.Sleep(1000);
-
-                queue.DoMaintenanceWork();
-                Assert.True(db.KeyExists("q:SimpleWorkItem:" + id));
-                Assert.Equal(1, db.ListLength("q:SimpleWorkItem:in"));
-                Assert.Equal(0, db.ListLength("q:SimpleWorkItem:work"));
-                Assert.Equal(0, db.ListLength("q:SimpleWorkItem:wait"));
-                Assert.True(db.KeyExists("q:SimpleWorkItem:" + id + ":dequeued"));
-                Assert.True(db.KeyExists("q:SimpleWorkItem:" + id + ":enqueued"));
-                Assert.Equal(1, db.StringGet("q:SimpleWorkItem:" + id + ":attempts"));
-                Assert.False(db.KeyExists("q:SimpleWorkItem:" + id + ":wait"));
                 Assert.InRange(CountAllKeys(), 5, 6);
 
-                workItem = queue.Dequeue();
-                Assert.True(db.KeyExists("q:SimpleWorkItem:" + id));
-                Assert.Equal(0, db.ListLength("q:SimpleWorkItem:in"));
-                Assert.Equal(1, db.ListLength("q:SimpleWorkItem:work"));
-                Assert.True(db.KeyExists("q:SimpleWorkItem:" + id + ":dequeued"));
-                Assert.True(db.KeyExists("q:SimpleWorkItem:" + id + ":enqueued"));
-                Assert.Equal(1, db.StringGet("q:SimpleWorkItem:" + id + ":attempts"));
-                Assert.InRange(CountAllKeys(), 5, 6);
-
                 workItem.Complete();
-                Assert.False(db.KeyExists("q:SimpleWorkItem:" + id));
-                Assert.False(db.KeyExists("q:SimpleWorkItem:" + id + ":enqueued"));
-                Assert.False(db.KeyExists("q:SimpleWorkItem:" + id + ":dequeued"));
-                Assert.Equal(0, db.ListLength("q:SimpleWorkItem:in"));
-                Assert.Equal(0, db.ListLength("q:SimpleWorkItem:work"));
+                Assert.False(await db.KeyExistsAsync("q:SimpleWorkItem:" + id).AnyContext());
+                Assert.False(await db.KeyExistsAsync("q:SimpleWorkItem:" + id + ":enqueued").AnyContext());
+                Assert.False(await db.KeyExistsAsync("q:SimpleWorkItem:" + id + ":dequeued").AnyContext());
+                Assert.Equal(0, await db.ListLengthAsync("q:SimpleWorkItem:in").AnyContext());
+                Assert.Equal(0, await db.ListLengthAsync("q:SimpleWorkItem:work").AnyContext());
                 Assert.InRange(CountAllKeys(), 0, 1);
->>>>>>> 7bdec921
-            }
-        }
-
-        [Fact]
-<<<<<<< HEAD
+            }
+        }
+
+        [Fact]
         public async Task CanTrimDeadletterItems() {
-            var queue = GetQueue(retries: 0, workItemTimeout: TimeSpan.FromMilliseconds(50), deadLetterMaxItems: 3) as RedisQueue<SimpleWorkItem>;
-=======
-        public void CanTrimDeadletterItems() {
             var queue = GetQueue(retries: 0, workItemTimeout: TimeSpan.FromMilliseconds(50), deadLetterMaxItems: 3, runQueueMaintenance: false) as RedisQueue<SimpleWorkItem>;
->>>>>>> 7bdec921
             if (queue == null)
                 return;
 
@@ -391,20 +279,12 @@
                     Trace.WriteLine("Checking: " + id);
                     Assert.True(await db.KeyExistsAsync("q:SimpleWorkItem:" + id).AnyContext());
                 }
-<<<<<<< HEAD
 
                 Assert.Equal(0, await db.ListLengthAsync("q:SimpleWorkItem:in").AnyContext());
                 Assert.Equal(0, await db.ListLengthAsync("q:SimpleWorkItem:work").AnyContext());
                 Assert.Equal(0, await db.ListLengthAsync("q:SimpleWorkItem:wait").AnyContext());
                 Assert.Equal(3, await db.ListLengthAsync("q:SimpleWorkItem:dead").AnyContext());
-                Assert.Equal(10, CountAllKeys());
-=======
-                Assert.Equal(0, db.ListLength("q:SimpleWorkItem:in"));
-                Assert.Equal(0, db.ListLength("q:SimpleWorkItem:work"));
-                Assert.Equal(0, db.ListLength("q:SimpleWorkItem:wait"));
-                Assert.Equal(3, db.ListLength("q:SimpleWorkItem:dead"));
                 Assert.InRange(CountAllKeys(), 13, 14);
->>>>>>> 7bdec921
             }
         }
         
