<<<<<<< HEAD
﻿using System;
using System.Threading.Tasks;
using Foundatio.Extensions;
using Foundatio.Metrics;
using Foundatio.Queues;
using Foundatio.Tests.Jobs;
using Foundatio.Tests.Utility;
using Xunit;
using Xunit.Abstractions;

namespace Foundatio.Redis.Tests.Jobs {
    public class RedisJobTests : CaptureTests {
        public RedisJobTests(CaptureFixture fixture, ITestOutputHelper output) : base(fixture, output) {}

        [Fact]
        public async Task CanRunQueueJob() {
            const int workItemCount = 10000;
            var metrics = new InMemoryMetricsClient();
            var queue = new RedisQueue<SampleQueueWorkItem>(SharedConnection.GetMuxer(), null, null, 0, TimeSpan.Zero);
            queue.AttachBehavior(new MetricsQueueBehavior<SampleQueueWorkItem>(metrics));

            metrics.StartDisplayingStats(TimeSpan.FromMilliseconds(100));
            Task.Factory.StartNew(() => {
                Parallel.For(0, workItemCount, i => {
                    queue.EnqueueAsync(new SampleQueueWorkItem { Created = DateTime.Now, Path = "somepath" + i }).AnyContext().GetAwaiter().GetResult();
                });
            }).AnyContext();

            var job = new SampleQueueJob(queue, metrics);
            await job.RunUntilEmptyAsync().AnyContext();
            metrics.DisplayStats();

            Assert.Equal(0, (await queue.GetQueueStatsAsync().AnyContext()).Queued);
        }
    }
}
=======
﻿using System;
using System.Collections.Generic;
using System.Threading.Tasks;
using Exceptionless;
using Foundatio.Metrics;
using Foundatio.Queues;
using Foundatio.Tests.Jobs;
using Foundatio.Tests.Utility;
using Xunit;
using Xunit.Abstractions;

namespace Foundatio.Redis.Tests.Jobs {
    public class RedisJobTests : CaptureTests {
        public RedisJobTests(CaptureFixture fixture, ITestOutputHelper output) : base(fixture, output)
        {
        }

        [Fact]
        public void CanRunQueueJob() {
            const int workItemCount = 10000;
            var metrics = new InMemoryMetricsClient();
            var queue = new RedisQueue<SampleQueueWorkItem>(SharedConnection.GetMuxer(), null, null, 0, TimeSpan.Zero);
            queue.AttachBehavior(new MetricsQueueBehavior<SampleQueueWorkItem>(metrics, "test"));

            metrics.StartDisplayingStats(TimeSpan.FromMilliseconds(100), _writer);
            Task.Factory.StartNew(() => {
                Parallel.For(0, workItemCount, i => {
                    queue.Enqueue(new SampleQueueWorkItem { Created = DateTime.Now, Path = "somepath" + i });
                });
            });

            var job = new SampleQueueJob(queue, metrics);
            job.RunUntilEmpty();
            metrics.DisplayStats(_writer);

            Assert.Equal(0, queue.GetQueueStats().Queued);
        }

        [Fact(Skip = "df")]
        public void CanRunMultipleQueueJobs()
        {
            const int jobCount = 5;
            const int workItemCount = 1000;
            var metrics = new InMemoryMetricsClient();
            metrics.StartDisplayingStats(TimeSpan.FromMilliseconds(100), _writer);

            var queues = new List<RedisQueue<SampleQueueWorkItem>>();
            for (int i = 0; i < jobCount; i++)
            {
                var q = new RedisQueue<SampleQueueWorkItem>(SharedConnection.GetMuxer(), retries: 3, retryDelay: TimeSpan.FromSeconds(1));
                q.AttachBehavior(new MetricsQueueBehavior<SampleQueueWorkItem>(metrics, "test"));
                queues.Add(q);
            }

            Task.Run(() =>
            {
                Parallel.For(0, workItemCount, i => {
                    var queue = queues[RandomData.GetInt(0, 4)];
                    queue.Enqueue(new SampleQueueWorkItem { Created = DateTime.Now, Path = RandomData.GetString() });
                });
            });

            Parallel.For(0, jobCount, index =>
            {
                var queue = queues[index];
                var job = new SampleQueueJob(queue, metrics);
                job.RunUntilEmpty();
            });

            metrics.DisplayStats(_writer);
        }
    }
}
>>>>>>> 04e9fbd3
<|MERGE_RESOLUTION|>--- conflicted
+++ resolved
@@ -1,112 +1,70 @@
-<<<<<<< HEAD
-﻿using System;
-using System.Threading.Tasks;
-using Foundatio.Extensions;
-using Foundatio.Metrics;
-using Foundatio.Queues;
-using Foundatio.Tests.Jobs;
-using Foundatio.Tests.Utility;
-using Xunit;
-using Xunit.Abstractions;
-
-namespace Foundatio.Redis.Tests.Jobs {
-    public class RedisJobTests : CaptureTests {
-        public RedisJobTests(CaptureFixture fixture, ITestOutputHelper output) : base(fixture, output) {}
-
-        [Fact]
-        public async Task CanRunQueueJob() {
-            const int workItemCount = 10000;
-            var metrics = new InMemoryMetricsClient();
-            var queue = new RedisQueue<SampleQueueWorkItem>(SharedConnection.GetMuxer(), null, null, 0, TimeSpan.Zero);
-            queue.AttachBehavior(new MetricsQueueBehavior<SampleQueueWorkItem>(metrics));
-
-            metrics.StartDisplayingStats(TimeSpan.FromMilliseconds(100));
-            Task.Factory.StartNew(() => {
-                Parallel.For(0, workItemCount, i => {
-                    queue.EnqueueAsync(new SampleQueueWorkItem { Created = DateTime.Now, Path = "somepath" + i }).AnyContext().GetAwaiter().GetResult();
-                });
-            }).AnyContext();
-
-            var job = new SampleQueueJob(queue, metrics);
-            await job.RunUntilEmptyAsync().AnyContext();
-            metrics.DisplayStats();
-
-            Assert.Equal(0, (await queue.GetQueueStatsAsync().AnyContext()).Queued);
-        }
-    }
-}
-=======
-﻿using System;
-using System.Collections.Generic;
-using System.Threading.Tasks;
-using Exceptionless;
-using Foundatio.Metrics;
-using Foundatio.Queues;
-using Foundatio.Tests.Jobs;
-using Foundatio.Tests.Utility;
-using Xunit;
-using Xunit.Abstractions;
-
-namespace Foundatio.Redis.Tests.Jobs {
-    public class RedisJobTests : CaptureTests {
-        public RedisJobTests(CaptureFixture fixture, ITestOutputHelper output) : base(fixture, output)
-        {
-        }
-
-        [Fact]
-        public void CanRunQueueJob() {
-            const int workItemCount = 10000;
-            var metrics = new InMemoryMetricsClient();
-            var queue = new RedisQueue<SampleQueueWorkItem>(SharedConnection.GetMuxer(), null, null, 0, TimeSpan.Zero);
-            queue.AttachBehavior(new MetricsQueueBehavior<SampleQueueWorkItem>(metrics, "test"));
-
-            metrics.StartDisplayingStats(TimeSpan.FromMilliseconds(100), _writer);
-            Task.Factory.StartNew(() => {
-                Parallel.For(0, workItemCount, i => {
-                    queue.Enqueue(new SampleQueueWorkItem { Created = DateTime.Now, Path = "somepath" + i });
-                });
-            });
-
-            var job = new SampleQueueJob(queue, metrics);
-            job.RunUntilEmpty();
-            metrics.DisplayStats(_writer);
-
-            Assert.Equal(0, queue.GetQueueStats().Queued);
-        }
-
-        [Fact(Skip = "df")]
-        public void CanRunMultipleQueueJobs()
-        {
-            const int jobCount = 5;
-            const int workItemCount = 1000;
-            var metrics = new InMemoryMetricsClient();
-            metrics.StartDisplayingStats(TimeSpan.FromMilliseconds(100), _writer);
-
-            var queues = new List<RedisQueue<SampleQueueWorkItem>>();
-            for (int i = 0; i < jobCount; i++)
-            {
-                var q = new RedisQueue<SampleQueueWorkItem>(SharedConnection.GetMuxer(), retries: 3, retryDelay: TimeSpan.FromSeconds(1));
-                q.AttachBehavior(new MetricsQueueBehavior<SampleQueueWorkItem>(metrics, "test"));
-                queues.Add(q);
-            }
-
-            Task.Run(() =>
-            {
-                Parallel.For(0, workItemCount, i => {
-                    var queue = queues[RandomData.GetInt(0, 4)];
-                    queue.Enqueue(new SampleQueueWorkItem { Created = DateTime.Now, Path = RandomData.GetString() });
-                });
-            });
-
-            Parallel.For(0, jobCount, index =>
-            {
-                var queue = queues[index];
-                var job = new SampleQueueJob(queue, metrics);
-                job.RunUntilEmpty();
-            });
-
-            metrics.DisplayStats(_writer);
-        }
-    }
-}
->>>>>>> 04e9fbd3
+﻿using System;
+using System.Collections.Generic;
+using System.Threading.Tasks;
+using Foundatio.Metrics;
+using Foundatio.Queues;
+using Foundatio.Tests.Jobs;
+using Foundatio.Tests.Utility;
+using Xunit;
+using Xunit.Abstractions;
+
+namespace Foundatio.Redis.Tests.Jobs {
+    public class RedisJobTests : CaptureTests {
+        public RedisJobTests(CaptureFixture fixture, ITestOutputHelper output) : base(fixture, output) {}
+
+        [Fact]
+        public async Task CanRunQueueJob() {
+            const int workItemCount = 10000;
+            var metrics = new InMemoryMetricsClient();
+            var queue = new RedisQueue<SampleQueueWorkItem>(SharedConnection.GetMuxer(), null, null, 0, TimeSpan.Zero);
+            queue.AttachBehavior(new MetricsQueueBehavior<SampleQueueWorkItem>(metrics, "test"));
+
+            metrics.StartDisplayingStats(TimeSpan.FromMilliseconds(100), _writer);
+            Task.Factory.StartNew(() => {
+                Parallel.For(0, workItemCount, i => {
+                    queue.EnqueueAsync(new SampleQueueWorkItem { Created = DateTime.Now, Path = "somepath" + i }).AnyContext().GetAwaiter().GetResult();
+                });
+            }).AnyContext();
+
+            var job = new SampleQueueJob(queue, metrics);
+            await job.RunUntilEmptyAsync().AnyContext();
+            metrics.DisplayStats(_writer);
+
+            Assert.Equal(0, (await queue.GetQueueStatsAsync().AnyContext()).Queued);
+        }
+
+        [Fact(Skip = "df")]
+        public void CanRunMultipleQueueJobs()
+        {
+            const int jobCount = 5;
+            const int workItemCount = 1000;
+            var metrics = new InMemoryMetricsClient();
+            metrics.StartDisplayingStats(TimeSpan.FromMilliseconds(100), _writer);
+
+            var queues = new List<RedisQueue<SampleQueueWorkItem>>();
+            for (int i = 0; i < jobCount; i++)
+            {
+                var q = new RedisQueue<SampleQueueWorkItem>(SharedConnection.GetMuxer(), retries: 3, retryDelay: TimeSpan.FromSeconds(1));
+                q.AttachBehavior(new MetricsQueueBehavior<SampleQueueWorkItem>(metrics, "test"));
+                queues.Add(q);
+            }
+
+            Task.Run(() =>
+            {
+                Parallel.For(0, workItemCount, i => {
+                    var queue = queues[RandomData.GetInt(0, 4)];
+                    queue.Enqueue(new SampleQueueWorkItem { Created = DateTime.Now, Path = RandomData.GetString() });
+                });
+            });
+
+            Parallel.For(0, jobCount, index =>
+            {
+                var queue = queues[index];
+                var job = new SampleQueueJob(queue, metrics);
+                job.RunUntilEmpty();
+            });
+
+            metrics.DisplayStats(_writer);
+        }
+    }
+}