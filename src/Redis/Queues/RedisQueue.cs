--- conflicted
+++ resolved
@@ -155,16 +155,11 @@
             bool success = await _cache.AddAsync(GetPayloadKey(id), data, _payloadTtl).AnyContext();
             if (!success)
                 throw new InvalidOperationException("Attempt to set payload failed.");
-<<<<<<< HEAD
 
             await _db.ListLeftPushAsync(QueueListName, id).AnyContext();
+            await _cache.SetAsync(GetEnqueuedTimeKey(id), DateTime.UtcNow.Ticks, _payloadTtl).AnyContext();
+
             await _subscriber.PublishAsync(GetTopicName(), id).AnyContext();
-=======
-            _db.ListLeftPush(QueueListName, id);
-            _cache.Set(GetEnqueuedTimeKey(id), DateTime.UtcNow.Ticks, _payloadTtl);
-
-            _subscriber.Publish(GetTopicName(), id);
->>>>>>> 00b97273
             Interlocked.Increment(ref _enqueuedCount);
             OnEnqueued(data, id);
             Logger.Trace().Message("Enqueue done").Write();
