﻿using System;
using System.Collections.Generic;
using System.Linq;
using System.Threading.Tasks;
using Foundatio.Extensions;
using Foundatio.Logging;
using Foundatio.Serializer;
using StackExchange.Redis;

namespace Foundatio.Caching {
    public class RedisCacheClient : ICacheClient, IHaveSerializer {
        private readonly ConnectionMultiplexer _connectionMultiplexer;
        private readonly IDatabase _db;
        private readonly ISerializer _serializer;

        public RedisCacheClient(ConnectionMultiplexer connectionMultiplexer, ISerializer serializer = null) {
            _connectionMultiplexer = connectionMultiplexer;
            _db = connectionMultiplexer.GetDatabase();
            _serializer = serializer ?? new JsonNetSerializer();
        }
        
        public async Task<int> RemoveAllAsync(IEnumerable<string> keys = null) {
            if (keys == null || !keys.Any()) {
                var endpoints = _connectionMultiplexer.GetEndPoints(true);
                if (endpoints.Length == 0)
                    return 0;

                foreach (var endpoint in endpoints) {
                    var server = _connectionMultiplexer.GetServer(endpoint);

                    try {
                        await server.FlushDatabaseAsync().AnyContext();
                        continue;
                    } catch (Exception) {}

                    try {
                        var redisKeys = server.Keys().ToArray();
                        if (redisKeys.Length > 0) {
                            await _db.KeyDeleteAsync(redisKeys).AnyContext();
                        }
                    } catch (Exception) {}
                }
            } else {
                var redisKeys = keys.Where(k => !String.IsNullOrEmpty(k)).Select(k => (RedisKey)k).ToArray();
                if (redisKeys.Length > 0) {
                    await _db.KeyDeleteAsync(redisKeys).AnyContext();
                    return redisKeys.Length;
                }
            }

            return 0;
        }

        public async Task<int> RemoveByPrefixAsync(string prefix) {
            await _db.ScriptEvaluateAsync("return redis.call('del', unpack(redis.call('keys', ARGV[1])))", null, new[] { (RedisValue)(prefix + "*") }).AnyContext();
            return 0;
        }

        public async Task<CacheValue<T>> TryGetAsync<T>(string key) {
            var redisValue = await _db.StringGetAsync(key).AnyContext();
            if (redisValue == RedisValue.Null)
                return CacheValue<T>.Null;
            
            try {
                T value;
                if (typeof(T) == typeof(Int16) || typeof(T) == typeof(Int32) || typeof(T) == typeof(Int64) || typeof(T) == typeof(bool) || typeof(T) == typeof(double))
                    value = (T)Convert.ChangeType(redisValue, typeof(T));
                else if (typeof(T) == typeof(Int16?) || typeof(T) == typeof(Int32?) || typeof(T) == typeof(Int64?) || typeof(T) == typeof(bool?) || typeof(T) == typeof(double?))
                    value = redisValue.IsNull ? default(T) : (T)Convert.ChangeType(redisValue, Nullable.GetUnderlyingType(typeof(T)));
                else
                    value = _serializer.Deserialize<T>(redisValue.ToString());

                return new CacheValue<T>(value, true);
            } catch (Exception ex) {
                Logger.Error().Exception(ex).Message($"Unable to deserialize value \"{redisValue}\" to type {typeof(T).FullName}").Write();
                return new CacheValue<T>(default(T), false);
            }
        }

        public async Task<IDictionary<string, T>> GetAllAsync<T>(IEnumerable<string> keys) {
            var keyArray = keys.ToArray();
            var values = await _db.StringGetAsync(keyArray.Select(k => (RedisKey)k).ToArray()).AnyContext();

            var result = new Dictionary<string, T>();
            for (int i = 0; i < keyArray.Length; i++) {
                T value = _serializer.Deserialize<T>((string)values[i]);
                result.Add(keyArray[i], value);
            }

            return result;
        }

        public async Task<bool> AddAsync<T>(string key, T value, TimeSpan? expiresIn = null) {
            if (expiresIn?.Ticks < 0) {
                Logger.Trace().Message($"Removing expired key: {key}").Write();
                await this.RemoveAsync(key).AnyContext();
                return false;
            }

            return await InternalSetAsync(key, value, expiresIn, When.NotExists).AnyContext();
        }

        public Task<bool> SetAsync<T>(string key, T value, TimeSpan? expiresIn = null) {
            return InternalSetAsync(key, value, expiresIn);
        }

        protected Task<bool> InternalSetAsync<T>(string key, T value, TimeSpan? expiresIn = null, When when = When.Always, CommandFlags flags = CommandFlags.None) {
            if (typeof(T) == typeof(Int16))
                return _db.StringSetAsync(key, Convert.ToInt16(value), expiresIn, when, flags);
            if (typeof(T) == typeof(Int32))
                return _db.StringSetAsync(key, Convert.ToInt32(value), expiresIn, when, flags);
            if (typeof(T) == typeof(Int64))
                return _db.StringSetAsync(key, Convert.ToInt64(value), expiresIn, when, flags);
            if (typeof(T) == typeof(bool))
                return _db.StringSetAsync(key, Convert.ToBoolean(value), expiresIn, when, flags);

            var data = _serializer.Serialize(value);
            return _db.StringSetAsync(key, data, expiresIn, when, flags);
        }

        public async Task<int> SetAllAsync<T>(IDictionary<string, T> values, TimeSpan? expiresIn = null) {
            if (values == null)
                return 0;

            await _db.StringSetAsync(values.ToDictionary(v => (RedisKey)v.Key, v => (RedisValue)_serializer.Serialize(v.Value)).ToArray()).AnyContext();
            return values.Count;
        }

        public Task<bool> ReplaceAsync<T>(string key, T value, TimeSpan? expiresIn = null) {
            return InternalSetAsync(key, value, expiresIn, When.Exists);
        }

        public async Task<long> IncrementAsync(string key, int amount = 1, TimeSpan? expiresIn = null) {
            if (expiresIn?.Ticks < 0) {
                await this.RemoveAsync(key).AnyContext();
                return -1;
            }
            
            var result = amount >= 0 ? await _db.StringIncrementAsync(key, amount).AnyContext() : await _db.StringDecrementAsync(key, -amount).AnyContext();
<<<<<<< HEAD
            _db.KeyExpire(key, expiresIn);
=======
            await _db.KeyExpireAsync(key, expiresIn).AnyContext();
>>>>>>> 108104fe
            return result;
        }

        public Task<TimeSpan?> GetExpirationAsync(string key) {
            return _db.KeyTimeToLiveAsync(key);
        }

        public Task SetExpirationAsync(string key, TimeSpan expiresIn) {
            if (expiresIn.Ticks < 0)
                return this.RemoveAsync(key);
<<<<<<< HEAD

            return _db.KeyExpireAsync(key, expiresIn);
        }

        public void Dispose() {}
        
        ISerializer IHaveSerializer.Serializer {
            get { return _serializer; }
        }
=======

            return _db.KeyExpireAsync(key, expiresIn);
        }

        public void Dispose() {}
        
        ISerializer IHaveSerializer.Serializer => _serializer;
>>>>>>> 108104fe
    }
}<|MERGE_RESOLUTION|>--- conflicted
+++ resolved
@@ -137,11 +137,7 @@
             }
             
             var result = amount >= 0 ? await _db.StringIncrementAsync(key, amount).AnyContext() : await _db.StringDecrementAsync(key, -amount).AnyContext();
-<<<<<<< HEAD
-            _db.KeyExpire(key, expiresIn);
-=======
             await _db.KeyExpireAsync(key, expiresIn).AnyContext();
->>>>>>> 108104fe
             return result;
         }
 
@@ -152,17 +148,6 @@
         public Task SetExpirationAsync(string key, TimeSpan expiresIn) {
             if (expiresIn.Ticks < 0)
                 return this.RemoveAsync(key);
-<<<<<<< HEAD
-
-            return _db.KeyExpireAsync(key, expiresIn);
-        }
-
-        public void Dispose() {}
-        
-        ISerializer IHaveSerializer.Serializer {
-            get { return _serializer; }
-        }
-=======
 
             return _db.KeyExpireAsync(key, expiresIn);
         }
@@ -170,6 +155,5 @@
         public void Dispose() {}
         
         ISerializer IHaveSerializer.Serializer => _serializer;
->>>>>>> 108104fe
     }
 }